// Copyright by the contributors to the Dafny Project
// SPDX-License-Identifier: MIT

using System;
using System.Collections.Generic;
using System.Collections.ObjectModel;
using System.Linq;
using System.Diagnostics.Contracts;
using System.IO;
using System.Reflection;
using System.Text.RegularExpressions;
using JetBrains.Annotations;
using Microsoft.Dafny;
using Microsoft.Dafny.Compilers;
using Microsoft.Dafny.Plugins;
using Bpl = Microsoft.Boogie;

namespace Microsoft.Dafny {
  public class DafnyOptions : Bpl.CommandLineOptions {

    public static DafnyOptions Create(params string[] arguments) {
      var result = new DafnyOptions();
      result.Parse(arguments);
      return result;
    }

    public DafnyOptions()
      : base("Dafny", "Dafny program verifier", new DafnyConsolePrinter()) {
      ErrorTrace = 0;
      Prune = true;
      NormalizeNames = true;
      EmitDebugInformation = false;
      Compiler = new CsharpCompiler();
    }

    public override string VersionNumber {
      get {
        return System.Diagnostics.FileVersionInfo
          .GetVersionInfo(System.Reflection.Assembly.GetExecutingAssembly().Location).FileVersion;
      }
    }

    public override string Version {
      get { return ToolName + VersionSuffix; }
    }

    public override string VersionSuffix {
      get { return " " + VersionNumber; }
    }

    private static DafnyOptions clo;

    public static DafnyOptions O {
      get { return clo; }
    }

    public static void Install(DafnyOptions options) {
      Contract.Requires(options != null);
      clo = options;
    }

    public enum DiagnosticsFormats {
      PlainText,
      JSON,
    }

    public bool UnicodeOutput = false;
    public DiagnosticsFormats DiagnosticsFormat = DiagnosticsFormats.PlainText;
    public bool DisallowSoundnessCheating = false;
    public int Induction = 4;
    public int InductionHeuristic = 6;
    public bool TypeInferenceDebug = false;
    public bool MatchCompilerDebug = false;
    public string DafnyPrelude = null;
    public string DafnyPrintFile = null;

    public enum PrintModes {
      Everything,
      DllEmbed,
      NoIncludes,
      NoGhost
    }

    public PrintModes PrintMode = PrintModes.Everything; // Default to printing everything
    public bool DafnyVerify = true;
    public string DafnyPrintResolvedFile = null;
    public List<string> DafnyPrintExportedViews = new List<string>();
    public bool Compile = true;

    public Compiler Compiler;
    public bool CompileVerbose = true;
    public bool EnforcePrintEffects = false;
    public string DafnyPrintCompiledFile = null;
    public string CoverageLegendFile = null;
    public string MainMethod = null;
    public bool RunAllTests = false;
    public bool ForceCompile = false;
    public bool RunAfterCompile = false;
    public int SpillTargetCode = 0; // [0..4]
    public bool DisallowIncludes = false;
    public bool DisallowExterns = false;
    public bool DisableNLarith = false;
    public int ArithMode = 1; // [0..10]
    public string AutoReqPrintFile = null;
    public bool ignoreAutoReq = false;
    public bool AllowGlobals = false;
    public bool CountVerificationErrors = true;
    public bool Optimize = false;
    public bool AutoTriggers = true;
    public bool RewriteFocalPredicates = true;
    public bool PrintTooltips = false;
    public bool PrintStats = false;
    public bool DisallowConstructorCaseWithoutParentheses = false;
    public bool PrintFunctionCallGraph = false;
    public bool WarnShadowing = false;
    public int DefiniteAssignmentLevel = 1; // [0..4]
    public FunctionSyntaxOptions FunctionSyntax = FunctionSyntaxOptions.Version3;
    public QuantifierSyntaxOptions QuantifierSyntax = QuantifierSyntaxOptions.Version3;
    public HashSet<string> LibraryFiles { get; } = new();

    public enum FunctionSyntaxOptions {
      Version3,
      Migration3To4,
      ExperimentalTreatUnspecifiedAsGhost,
      ExperimentalTreatUnspecifiedAsCompiled,
      ExperimentalPredicateAlwaysGhost,
      Version4,
    }

    public enum QuantifierSyntaxOptions {
      Version3,
      Version4,
    }

    public bool ForbidNondeterminism {
      get { return DefiniteAssignmentLevel == 3; }
    }

    public int DeprecationNoise = 1;
    public bool VerifyAllModules = false;
    public bool SeparateModuleOutput = false;

    public enum IncludesModes {
      None,
      Immediate,
      Transitive
    }

    public IncludesModes PrintIncludesMode = IncludesModes.None;
    public int OptimizeResolution = 2;
    public bool UseRuntimeLib = false;
    public bool DisableScopes = false;
    public int Allocated = 3;
    public bool UseStdin = false;
    public bool ShowSnippets = false;
    public bool WarningsAsErrors = false;
    [CanBeNull] private TestGenerationOptions testGenOptions = null;
    public bool ExtractCounterexample = false;
    public List<string> VerificationLoggerConfigs = new();

    public static readonly ReadOnlyCollection<Plugin> DefaultPlugins = new(new[] { Compilers.SinglePassCompiler.Plugin });
    public List<Plugin> Plugins = new(DefaultPlugins);

    /// <summary>
    /// Automatic shallow-copy constructor
    /// </summary>
    public DafnyOptions(DafnyOptions src) : this() {
      src.CopyTo(this);
    }

    public void CopyTo(DafnyOptions dst) {
      var type = typeof(DafnyOptions);
      while (type != null) {
        var fields = type.GetFields(BindingFlags.NonPublic | BindingFlags.Public | BindingFlags.Instance);
        foreach (var fi in fields) {
          fi.SetValue(dst, fi.GetValue(this));
        }
        type = type.BaseType;
      }
    }

    public virtual TestGenerationOptions TestGenOptions =>
      testGenOptions ??= new TestGenerationOptions();

<<<<<<< HEAD
    protected override bool ParseOption(string name, Bpl.CommandLineParseState ps) {
=======
    public string FindHoleFromFunctionName = null;
    public string ProofEvaluatorLemmaName = null;
    public string HoleEvaluatorFunctionName = null;
    public string HoleEvaluatorBaseFunctionName = null;
    public int HoleEvaluatorDepth = 1;
    public bool HoleEvaluatorRunOnce = false;
    public bool HoleEvaluatorCreateAuxFiles = true;
    public bool ProofEvaluatorCollectAllTriggerMatches = false;
    public string HoleEvaluatorWorkingDirectory = "/tmp/";
    public string HoleEvaluatorServerIpPortList = null;
    public string HoleEvaluatorInvariant = null;
    public string HoleEvaluatorConstraint = null;
    public string HoleEvaluatorRemoveFileLine = null;

    protected override bool ParseOption(string name, Bpl.CommandLineOptionEngine.CommandLineParseState ps) {
>>>>>>> fcc7c786
      var args = ps.args; // convenient synonym
      switch (name) {
        case "library":
          if (ps.ConfirmArgumentCount(1)) {
            LibraryFiles.Add(args[ps.i]);
          }

          return true;
        case "dprelude":
          if (ps.ConfirmArgumentCount(1)) {
            DafnyPrelude = args[ps.i];
          }

          return true;

        case "dprint":
          if (ps.ConfirmArgumentCount(1)) {
            DafnyPrintFile = args[ps.i];
          }

          return true;

        case "printMode":
          if (ps.ConfirmArgumentCount(1)) {
            if (args[ps.i].Equals("Everything")) {
              PrintMode = PrintModes.Everything;
            } else if (args[ps.i].Equals("NoIncludes")) {
              PrintMode = PrintModes.NoIncludes;
            } else if (args[ps.i].Equals("NoGhost")) {
              PrintMode = PrintModes.NoGhost;
            } else if (args[ps.i].Equals("DllEmbed")) {
              PrintMode = PrintModes.DllEmbed;
            } else {
              InvalidArgumentError(name, ps);
            }
          }

          return true;

        case "rprint":
          if (ps.ConfirmArgumentCount(1)) {
            DafnyPrintResolvedFile = args[ps.i];
          }

          return true;
        case "view":
          if (ps.ConfirmArgumentCount(1)) {
            DafnyPrintExportedViews = args[ps.i].Split(',').ToList();
          }

          return true;

        case "compile": {
            int compile = 0;
            if (ps.GetIntArgument(ref compile, 5)) {
              // convert option to two booleans
              Compile = compile != 0;
              ForceCompile = compile == 2 || compile == 4;
              RunAfterCompile = compile == 3 || compile == 4;
            }

            return true;
          }

        case "compileTarget":
          if (ps.ConfirmArgumentCount(1)) {
            var compileTarget = args[ps.i];
            var compilers = Plugins.SelectMany(p => p.GetCompilers()).ToList();
            Compiler = compilers.LastOrDefault(c => c.TargetId == compileTarget);
            if (Compiler == null) {
              var known = String.Join(", ", compilers.Select(c => $"'{c.TargetId}' ({c.TargetLanguage})"));
              ps.Error($"No compiler found for compileTarget \"{compileTarget}\"; expecting one of {known}");
            }
          }

          return true;

        case "compileVerbose": {
            int verbosity = 0;
            if (ps.GetIntArgument(ref verbosity, 2)) {
              CompileVerbose = verbosity == 1;
            }

            return true;
          }

        case "Plugin":
        case "plugin": {
            if (ps.ConfirmArgumentCount(1)) {
              var pluginAndArgument = args[ps.i];
              if (pluginAndArgument.Length > 0) {
                var pluginArray = pluginAndArgument.Split(',');
                var pluginPath = pluginArray[0];
                var arguments = Array.Empty<string>();
                if (pluginArray.Length >= 2) {
                  // There are no commas in paths, but there can be in arguments
                  var argumentsString = string.Join(',', pluginArray.Skip(1));
                  // Parse arguments, accepting and remove double quotes that isolate long arguments
                  arguments = ParsePluginArguments(argumentsString);
                }
                Plugins.Add(AssemblyPlugin.Load(pluginPath, arguments));
              }
            }

            return true;
          }

        case "trackPrintEffects": {
            int printEffects = 0;
            if (ps.GetIntArgument(ref printEffects, 2)) {
              EnforcePrintEffects = printEffects == 1;
            }
            return true;
          }

        case "Main":
        case "main": {
            if (ps.ConfirmArgumentCount(1)) {
              MainMethod = args[ps.i];
            }

            return true;
          }

        case "runAllTests": {
            int runAllTests = 0;
            if (ps.GetIntArgument(ref runAllTests, 2)) {
              RunAllTests = runAllTests != 0; // convert to boolean
            }

            return true;
          }

        case "dafnyVerify": {
            int verify = 0;
            if (ps.GetIntArgument(ref verify, 2)) {
              DafnyVerify = verify != 0; // convert to boolean
            }

            return true;
          }

        case "diagnosticsFormat": {
            if (ps.ConfirmArgumentCount(1)) {
              switch (args[ps.i]) {
                case "json":
                  Printer = new DafnyJsonConsolePrinter { Options = this };
                  DiagnosticsFormat = DiagnosticsFormats.JSON;
                  break;
                case "text":
                  Printer = new DafnyConsolePrinter { Options = this };
                  DiagnosticsFormat = DiagnosticsFormats.PlainText;
                  break;
                case var df:
                  ps.Error($"Unsupported diagnostic format: '{df}'; expecting one of 'json', 'text'.");
                  break;
              }
            }

            return true;
          }

        case "spillTargetCode": {
            int spill = 0;
            if (ps.GetIntArgument(ref spill, 4)) {
              SpillTargetCode = spill;
            }

            return true;
          }
        case "out": {
            if (ps.ConfirmArgumentCount(1)) {
              DafnyPrintCompiledFile = args[ps.i];
            }

            return true;
          }

        case "coverage": {
            if (ps.ConfirmArgumentCount(1)) {
              CoverageLegendFile = args[ps.i];
            }

            return true;
          }

        case "noCheating": {
            int cheat = 0; // 0 is default, allows cheating
            if (ps.GetIntArgument(ref cheat, 2)) {
              DisallowSoundnessCheating = cheat == 1;
            }

            return true;
          }

        case "pmtrace":
          MatchCompilerDebug = true;
          return true;

        case "titrace":
          TypeInferenceDebug = true;
          return true;

        case "induction":
          ps.GetIntArgument(ref Induction, 5);
          return true;

        case "inductionHeuristic":
          ps.GetIntArgument(ref InductionHeuristic, 7);
          return true;

        case "noIncludes":
          DisallowIncludes = true;
          return true;

        case "noExterns":
          DisallowExterns = true;
          return true;

        case "noNLarith":
          DisableNLarith = true;
          return true;

        case "arith": {
            int a = 0;
            if (ps.GetIntArgument(ref a, 11)) {
              ArithMode = a;
            }

            return true;
          }

        case "mimicVerificationOf":
          if (ps.ConfirmArgumentCount(1)) {
            if (args[ps.i] == "3.3") {
              Prune = false;
              NormalizeNames = false;
              EmitDebugInformation = true;
              NormalizeDeclarationOrder = false;
            } else {
              ps.Error("Mimic verification is not supported for Dafny version {0}", ps.args[ps.i]);
            }
          }
          return true;

        case "autoReqPrint":
          if (ps.ConfirmArgumentCount(1)) {
            AutoReqPrintFile = args[ps.i];
          }

          return true;

        case "noAutoReq":
          ignoreAutoReq = true;
          return true;

        case "allowGlobals":
          AllowGlobals = true;
          return true;

        case "stats":
          PrintStats = true;
          return true;

        case "funcCallGraph":
          PrintFunctionCallGraph = true;
          return true;

        case "warnShadowing":
          WarnShadowing = true;
          return true;

        case "verifyAllModules":
          VerifyAllModules = true;
          return true;

        case "separateModuleOutput":
          SeparateModuleOutput = true;
          return true;

        case "deprecation": {
            int d = 1;
            if (ps.GetIntArgument(ref d, 3)) {
              DeprecationNoise = d;
            }

            return true;
          }

        case "functionSyntax":
          if (ps.ConfirmArgumentCount(1)) {
            if (args[ps.i] == "3") {
              FunctionSyntax = FunctionSyntaxOptions.Version3;
            } else if (args[ps.i] == "4") {
              FunctionSyntax = FunctionSyntaxOptions.Version4;
            } else if (args[ps.i] == "migration3to4") {
              FunctionSyntax = FunctionSyntaxOptions.Migration3To4;
            } else if (args[ps.i] == "experimentalDefaultGhost") {
              FunctionSyntax = FunctionSyntaxOptions.ExperimentalTreatUnspecifiedAsGhost;
            } else if (args[ps.i] == "experimentalDefaultCompiled") {
              FunctionSyntax = FunctionSyntaxOptions.ExperimentalTreatUnspecifiedAsCompiled;
            } else if (args[ps.i] == "experimentalPredicateAlwaysGhost") {
              FunctionSyntax = FunctionSyntaxOptions.ExperimentalPredicateAlwaysGhost;
            } else {
              InvalidArgumentError(name, ps);
            }
          }
          return true;

        case "quantifierSyntax":
          if (ps.ConfirmArgumentCount(1)) {
            if (args[ps.i] == "3") {
              QuantifierSyntax = QuantifierSyntaxOptions.Version3;
            } else if (args[ps.i] == "4") {
              QuantifierSyntax = QuantifierSyntaxOptions.Version4;
            } else {
              InvalidArgumentError(name, ps);
            }
          }
          return true;

        case "countVerificationErrors": {
            int countErrors = 1; // defaults to reporting verification errors
            if (ps.GetIntArgument(ref countErrors, 2)) {
              CountVerificationErrors = countErrors == 1;
            }

            return true;
          }

        case "printTooltips":
          PrintTooltips = true;
          return true;

        case "warnMissingConstructorParentheses":
          DisallowConstructorCaseWithoutParentheses = true;
          return true;

        case "autoTriggers": {
            int autoTriggers = 0;
            if (ps.GetIntArgument(ref autoTriggers, 2)) {
              AutoTriggers = autoTriggers == 1;
            }

            return true;
          }

        case "rewriteFocalPredicates": {
            int rewriteFocalPredicates = 0;
            if (ps.GetIntArgument(ref rewriteFocalPredicates, 2)) {
              RewriteFocalPredicates = rewriteFocalPredicates == 1;
            }

            return true;
          }

        case "optimize": {
            Optimize = true;
            return true;
          }

        case "allocated": {
            ps.GetIntArgument(ref Allocated, 5);
            return true;
          }

        case "optimizeResolution": {
            int d = 2;
            if (ps.GetIntArgument(ref d, 3)) {
              OptimizeResolution = d;
            }

            return true;
          }

        case "definiteAssignment": {
            int da = 0;
            if (ps.GetIntArgument(ref da, 4)) {
              DefiniteAssignmentLevel = da;
            }

            return true;
          }

        case "useRuntimeLib": {
            UseRuntimeLib = true;
            return true;
          }

        case "disableScopes": {
            DisableScopes = true;
            return true;
          }

        case "printIncludes":
          if (ps.ConfirmArgumentCount(1)) {
            if (args[ps.i].Equals("None")) {
              PrintIncludesMode = IncludesModes.None;
            } else if (args[ps.i].Equals("Immediate")) {
              PrintIncludesMode = IncludesModes.Immediate;
            } else if (args[ps.i].Equals("Transitive")) {
              PrintIncludesMode = IncludesModes.Transitive;
            } else {
              InvalidArgumentError(name, ps);
            }

            if (PrintIncludesMode == IncludesModes.Immediate || PrintIncludesMode == IncludesModes.Transitive) {
              Compile = false;
              DafnyVerify = false;
            }
          }

          return true;

        case "stdin": {
            UseStdin = true;
            return true;
          }

        case "showSnippets": {
            if (ps.ConfirmArgumentCount(1)) {
              if (args[ps.i].Equals("0")) {
                ShowSnippets = false;
              } else if (args[ps.i].Equals("1")) {
                ShowSnippets = true;
              } else {
                InvalidArgumentError(name, ps);
              }
            }

            return true;
          }

        case "warningsAsErrors":
          WarningsAsErrors = true;
          return true;

        case "extractCounterexample":
          ExtractCounterexample = true;
          return true;

        case "holeFinder":
          if (ps.ConfirmArgumentCount(1)) {
            FindHoleFromFunctionName = args[ps.i];
          }
          return true;

        case "proofEval":
          if (ps.ConfirmArgumentCount(1)) {
            ProofEvaluatorLemmaName = args[ps.i];
          }
          return true;

        case "holeEval":
          if (ps.ConfirmArgumentCount(1)) {
            HoleEvaluatorFunctionName = args[ps.i];
          }
          return true;

        case "holeEvalBase":
          if (ps.ConfirmArgumentCount(1)) {
            HoleEvaluatorBaseFunctionName = args[ps.i];
          }
          return true;

        case "holeEvalInv":
          if (ps.ConfirmArgumentCount(1)) {
            HoleEvaluatorInvariant = args[ps.i];
          }
          return true;

        case "holeEvalCons":
          if (ps.ConfirmArgumentCount(1)) {
            HoleEvaluatorConstraint = args[ps.i];
          }
          return true;
        
        case "holeEvalNoAux":
          HoleEvaluatorCreateAuxFiles = false;
          return true;

        case "holeEvalDepth":
          ps.GetNumericArgument(ref HoleEvaluatorDepth, 4);
          return true;

        case "holeEvalRunOnce":
          HoleEvaluatorRunOnce = true;
          return true;
        
        case "holeEvalServerIpPortList":
          if (ps.ConfirmArgumentCount(1)) {
            HoleEvaluatorServerIpPortList = args[ps.i];
          }
          return true;

        case "proofEvalCollectAllTriggerMatches":
          ProofEvaluatorCollectAllTriggerMatches = true;
          return true;
        
        case "holeEvalRemoveFileLine":
          if (ps.ConfirmArgumentCount(1)) {
            HoleEvaluatorRemoveFileLine = args[ps.i];
          }
          return true;

        case "holeEvalWorkingDir":
          if (ps.ConfirmArgumentCount(1)) {
            HoleEvaluatorWorkingDirectory = args[ps.i] + "/";
          }
          return true;

        case "verificationLogger":
          if (ps.ConfirmArgumentCount(1)) {
            if (args[ps.i].StartsWith("trx") || args[ps.i].StartsWith("csv") || args[ps.i].StartsWith("text")) {
              VerificationLoggerConfigs.Add(args[ps.i]);
            } else {
              InvalidArgumentError(name, ps);
            }
          }
          return true;

      }

      // Unless this is an option for test generation, defer to superclass
      return TestGenOptions.ParseOption(name, ps) || base.ParseOption(name, ps);
    }

    private static string[] ParsePluginArguments(string argumentsString) {
      var splitter = new Regex(@"""(?<escapedArgument>(?:[^""\\]|\\\\|\\"")*)""|(?<rawArgument>[^ ]+)");
      var escapedChars = new Regex(@"(?<escapedDoubleQuote>\\"")|\\\\");
      return splitter.Matches(argumentsString).Select(
        matchResult =>
          matchResult.Groups["escapedArgument"].Success
          ? escapedChars.Replace(matchResult.Groups["escapedArgument"].Value,
            matchResult2 => matchResult2.Groups["escapedDoubleQuote"].Success ? "\"" : "\\")
          : matchResult.Groups["rawArgument"].Value
      ).ToArray();
    }

    protected void InvalidArgumentError(string name, Bpl.CommandLineParseState ps) {
      ps.Error("Invalid argument \"{0}\" to option {1}", ps.args[ps.i], name);
    }

    public override void ApplyDefaultOptions() {
      base.ApplyDefaultOptions();

      Compiler ??= new CsharpCompiler();

      // expand macros in filenames, now that LogPrefix is fully determined
      ExpandFilename(DafnyPrelude, x => DafnyPrelude = x, LogPrefix, FileTimestamp);
      ExpandFilename(DafnyPrintFile, x => DafnyPrintFile = x, LogPrefix, FileTimestamp);

      SetZ3ExecutablePath();
      SetZ3Options();

      // Ask Boogie to perform abstract interpretation
      UseAbstractInterpretation = true;
      Ai.J_Intervals = true;
    }

    public override string AttributeHelp =>
      @"Dafny: The documentation about attributes is best viewed here:
      https://dafny-lang.github.io/dafny/DafnyRef/DafnyRef#sec-attributes
      
     The following attributes are supported by this version.
    {:extern}
    {:extern <s1:string>}
    {:extern <s1:string>, <s2:string>}
      NOTE: :extern is target-language dependent.
      The extern modifier is used
        * to alter the CompileName of entities such as modules, classes, methods, etc.,
        * to alter the ReferenceName of the entities,
        * to decide how to define external opaque types,
        * to decide whether to emit target code or not, and
        * to decide whether a declaration is allowed not to have a body.
      The CompileName is the name for the entity when translating to one of the target languages.
      The ReferenceName is the name used to refer to the entity in the target language.
      A common use case of :extern is to avoid name clashes with existing library functions.

      :extern takes 0, 1, or 2 (possibly empty) string arguments:
        - 0: Dafny will use the Dafny name as the CompileName and not affect the ReferenceName
        - 1: Dafny will use s1 as the CompileName, and replaces the last portion of the ReferenceName by s1.
             When used on an opaque type, s1 is used as a hint as to how to declare that type when compiling.
        - 2: Dafny will use s2 as the CompileName.
             Dafny will use a combination of s1 and s2 such as for example s1.s2 as the ReferenceName
             It may also be the case that one of the arguments is simply ignored.
      Dafny does not perform sanity checks on the arguments---it is the user's responsibility not to generate
      malformed target code.

    {:handle}
      TODO

    {:dllimport}
      TODO

    {:compile}
      The {:compile} attribute takes a boolean argument. It may be applied to any top-level declaration.
      If that argument is false, then that declaration will not be compiled at all.
      
      The difference with {:extern} is that {:extern} will still emit declaration code if necessary,
      whereas {:compile false} will just ignore the declaration for compilation purposes.

    {:main}
      When executing a program, Dafny will first look for a method annotated with {:main}, and otherwise
      will look for `method Main()`, and then execute the first of these two methods found.

    {:axiom}
      Ordinarily, the compiler gives an error for every function or
      method without a body. If the function or method is ghost, then
      marking it with {:axiom} suppresses the error. The {:axiom}
      attribute says you're taking responsibility for the existence
      of a body for the function or method.

    {:abstemious}
      TODO

    {:print}
      This attributes declares that a method may have print effects,
      that is, it may use 'print' statements and may call other methods
      that have print effects. The attribute can be applied to compiled
      methods, constructors, and iterators, and it gives an error if
      applied to functions or ghost methods. An overriding method is
      allowed to use a {:print} attribute only if the overridden method
      does.
      Print effects are enforced only with /trackPrintEffects:1.

    {:nativeType}
      Can be applied to newtype declarations for integer types and
      indicates an expectation of what native type (or not) the
      newtype should compile to.

      If a newtype declaration has no explicit :nativeType attribute,
      then the compiler still attempts to find a suitable native numeric
      type, which is then reflected in an informational message or
      hovertext.

      {:nativeType} and {:nativeType true} say that the type is expected
      to compile to some native numeric type, but leaves it to the
      compiler to choose which one. If no suitable native target type is
      found, an error is generated.

      {:nativeType false} says to avoid using a native numeric type.
      Instead, the type will be compiled as an unbounded integer.

      {:nativeType X} where X is one of the following strings:
        ""byte""      8 bits, unsigned
        ""sbyte""     8 bits, signed
        ""ushort""    16 bits, unsigned
        ""short""     16 bits, signed
        ""uint""      32 bits, unsigned
        ""int""       32 bits, signed
        ""number""    53 bits, signed
        ""ulong""     64 bits, unsigned
        ""long""      64 bits, signed
      says to use the indicated target type. If the target compiler
      does not support X, then an error is generated. Also, if, after
      scrutinizing the constraint predicate, the compiler cannot confirm
      that the type's values will fit in X, an error is generated.

      {:nativeType XX} where XX is a list of strings from the list above,
      says to use the first X in XX that the compiler supports. If
      the compiler doesn't support any native type in XX, then an error
      is generated. Also, unless the compiler can confirm that all of
      the listed native types can fit the type's values, an error is
      generated.

    {:tailrecursion}
      Can be applied to methods and functions to direct compilation of
      recursive calls as tail calls.

      A method or function is _tail recursive_ if all of the following
      points apply:
      * It is not mutually recursive with another method or function.
      * Ignoring any parts of the method/function body that are ghost,
        every recursive call is a tail call (that is, the body has no
        more work to do after a recursive call). Note that any ghost
        code that follows a recursive method call is ignored.
      * In the case of a function, the function is not used as a
        first-class value inside the function body.
      For a function F, this definition is extended to additionally allow
      tail calls to appear in simple expressions like ""E + F(...)"" or
      ""F(...) + E"" for certain operators ""+"" where E does not mention
      F, provided that all such expressions are compatible. These
      are called _simple accumulator_ tail calls.

      By default, Dafny compiles tail recursive methods and functions
      using tail calls, automatically handling simple accumulator tail
      calls.

      {:tailrecursion false} is used to turn off tail calls.

      {:tailrecursion} or {:tailrecursion true} is used to confirm
      that the method/function is compiled and tail recursive. If it
      is not, an error is given.

    {:termination}
      Dafny currently lacks the features needed to specify usable termination
      metrics for trait methods that are dynamically dispatched to method
      implementations given in other modules. This issue and a sketch of a
      solution are described in https://github.com/dafny-lang/dafny/issues/1588.
      Until such features are added to the language, a type `C` that extends a
      trait `T` must be declared in the same module as `T`.
      There is, however, an available loophole: if a programmer is willing to
      take the responsibility that all calls to methods in a trait `T`
      that dynamically dispatch to implementations in other modules terminate,
      then the trait `T` can be marked with `{:termination false}`. This will
      allow `T` to be extended by types declared in modules outside `T`'s module.

      Caution: This loophole is unsound; that is, if a cross-module dynamic
      dispatch fails to terminate, then this and other errors in the program
      may have been overlooked by the verifier.       

      The meaning of `{:termination false}` is defined only on trait declarations.
      It has no meaning if applied to other declarations.

      Applying `{:termination false}` to a trait is similar to the
      effect of declaring each of its methods with `decreases *`, but
      there are several differences.  The biggest difference is that
      `decreases *` is sound, whereas the attribute is not. As such,
      `decreases *` cannot be used with functions, lemmas, or ghost
      methods, and callers of a `decreases *` method must themselves
      be declared with `decreases *`. In contrast, `{:termination false}`
      applies to all functions, lemmas, and methods of the trait, and
      callers do not have to indicate that they are using such a
      trait. Another difference is that `{:termination false}` does
      not change checking for intra-module calls. That is, even if a
      trait is declared with `{:termination false}`, calls to its
      functions, lemmas, and methods from within the module where the
      trait is declared are checked for termination in the usual
      manner.

    {:options ""/opt0:xyz"", ""/opt1"", ...}
      When applied to a module, this attribute configures Dafny as if
      `/opt0:xyz` and `/opt1` had been passed on the command line.
      Outside of the module, options revert to their previous values.
      Supported options: %SUPPORTED_OPTIONS%.

    {:warnShadowing}
      TODO

    {:verify}
      TODO

    {:autocontracts}
      TODO

    {:opaque}
      TODO

    {:autoReq}
      When applied to a function definition, Dafny automatically
      strengthens that function's `requires` clause sufficiently so that
      it may call each of the functions that it calls.

      When applied to a module, this attribute is inherited by every
      function in the module.

      The `/autoReqPrint:<file>` option will print out the inferred,
      stronger requires clauses to the given file. The `/noAutoReq`
      option instructs Dafny to ignore any `{:autoReq}` attributes.

    {:timeLimitMultiplier}
      TODO

    {:no_inline}
      When predicates such as `predicate P(x: int) { x % 2 == 0 }`
      are used in assertions like `assert P(6);`, Dafny
      will by default try to figure out if it can split the call
      into multiple assertions that are easier for the verifier.
      Hence, sometimes, if allowed to do so (e.g. no `{:opaque}`),
      Dafny will inline the predicate, resulting in, for example,
      `assert 6 % 2 == 0`.
      
      Adding the attribute `{:no_inline}` to a function will prevent
      the Dafny verifier from inlining it, but unless the function is
      `{:opaque}` its definition will still be available.
      
      This trick can be helpful, for a huge conjunct predicate `P`,
      assuming that `P(x)` already hold, if we don't want `P`
      to be opaque, and we `assert P(x)` again. Inlining might result
      in performance issues because it will have to infer every single
      conjunct. Adding `{:no_inline}` to the predicate can result
      in such cases in the verifier being faster.

    {:nowarn}
      TODO

    {:autotriggers}
      TODO

    {:trigger}
      TODO".Replace("%SUPPORTED_OPTIONS%",
        string.Join(", ", DafnyAttributeOptions.KnownOptions));

    /// <summary>
    /// Dafny releases come with their own copy of Z3, to save users the trouble of having to install extra dependencies.
    /// For this to work, Dafny looks for Z3 at the location where it is put by our release script (i.e., z3/bin/z3[.exe]).
    /// If Z3 is not found there, Dafny relies on Boogie to locate Z3 (which also supports setting a path explicitly on the command line).
    /// Developers (and people getting Dafny from source) need to install an appropriate version of Z3 themselves.
    /// </summary>
    private void SetZ3ExecutablePath() {
      var pp = "PROVER_PATH=";
      var proverPathOption = ProverOptions.Find(o => o.StartsWith(pp));
      if (proverPathOption != null) {
        var proverPath = proverPathOption.Substring(pp.Length);
        // Boogie will perform the ultimate test to see if "proverPath" is real--it will attempt to run it.
        // However, by at least checking if the file exists, we can produce a better error message in common scenarios.
        if (!File.Exists(proverPath)) {
          throw new Bpl.ProverException($"Requested prover not found: '{proverPath}'");
        }
      } else {
        var platform = (int)System.Environment.OSVersion.Platform;

        var isUnix = platform == 4 || platform == 6 || platform == 128;

        var z3binName = isUnix ? "z3" : "z3.exe";
        var dafnyBinDir = System.IO.Path.GetDirectoryName(System.Reflection.Assembly.GetExecutingAssembly().Location);
        var z3BinDir = System.IO.Path.Combine(dafnyBinDir, "z3", "bin");
        var z3BinPath = System.IO.Path.Combine(z3BinDir, z3binName);

        if (System.IO.File.Exists(z3BinPath)) {
          // Let's use z3BinPath
          ProverOptions.Add($"{pp}{z3BinPath}");
        }
      }
    }

    // Set a Z3 option, but only if it is not overwriting an existing option.
    private void SetZ3Option(string name, string value) {
      if (!ProverOptions.Any(o => o.StartsWith($"O:{name}="))) {
        ProverOptions.Add($"O:{name}={value}");
      }
    }

    private void SetZ3Options() {
      // Boogie sets the following Z3 options by default:
      // smt.mbqi = false
      // model.compact = false
      // model.v2 = true
      // pp.bv_literals = false

      // Boogie also used to set the following options, but does not anymore.
      SetZ3Option("auto_config", "false");
      SetZ3Option("type_check", "true");
      SetZ3Option("smt.case_split", "3"); // TODO: try removing
      SetZ3Option("smt.qi.eager_threshold", "100"); // TODO: try lowering
      SetZ3Option("smt.delay_units", "true");
      SetZ3Option("smt.arith.solver", "2");

      if (DisableNLarith || 3 <= ArithMode) {
        SetZ3Option("smt.arith.nl", "false");
      }
    }

    protected override string HelpBody =>
      $@"
All the .dfy files supplied on the command line along with files recursively
included by 'include' directives are considered a single Dafny program;
however only those files listed on the command line are verified.

Exit code: 0 -- success; 1 -- invalid command-line; 2 -- parse or type errors;
           3 -- compilation errors; 4 -- verification errors

---- Input configuration ---------------------------------------------------

/dprelude:<file>
    choose Dafny prelude file
/stdin
    Read standard input and treat it as an input .dfy file.

---- Plugins ---------------------------------------------------------------

/plugin:<path to one assembly>[ <arguments>]
    (experimental) One path to an assembly that contains at least one
    instantiatable class extending Microsoft.Dafny.Plugin.Rewriter.
    It can also extend Microsoft.Dafny.Plugins.PluginConfiguration to receive arguments
    More information about what plugins do and how define them:
    https://github.com/dafny-lang/dafny/blob/master/Source/DafnyLanguageServer/README.md#about-plugins

---- Overall reporting and printing ----------------------------------------

/stats        Print interesting statistics about the Dafny files supplied.
/dprint:<file>
    print Dafny program after parsing it
    (use - as <file> to print to console)
/rprint:<file>
    print Dafny program after resolving it
    (use - as <file> to print to console)
/printMode:<Everything|DllEmbed|NoIncludes|NoGhost>
    Everything is the default.
    DllEmbed prints the source that will be included in a compiled dll.
    NoIncludes disables printing of {{:verify false}} methods incorporated via the
    include mechanism, as well as datatypes and fields included from other files.
    NoGhost disables printing of functions, ghost methods, and proof statements in
    implementation methods.  It also disables anything NoIncludes disables.
/printIncludes:<None|Immediate|Transitive>
    None is the default.
    Immediate prints files included by files listed on the command line
    Transitive recurses on the files printed by Immediate
    Immediate and Transitive will exit after printing.
/view:<view1, view2>
    print the filtered views of a module after it is resolved (/rprint).
    If print before the module is resolved (/dprint), then everything in the module
    is printed.
    If no view is specified, then everything in the module is printed.
/showSnippets:<n>
    0 (default) - don't show source code snippets for Dafny messages
    1 - show a source code snippet for each Dafny message
/funcCallGraph Print out the function call graph.  Format is: func,mod=callee*
/pmtrace      print pattern-match compiler debug info
/titrace      print type-inference debug info
/printTooltips
    Dump additional positional information (displayed as mouse-over tooltips by
    the VS plugin) to stdout as 'Info' messages.
/diagnosticsFormat:<text|json>
    Choose how to report errors, warnings, and info messages.
    text (default): Use human readable output
    json: Print each message as a JSON object, one per line.

---- Language feature selection --------------------------------------------

/noIncludes   Ignore include directives
/noExterns    Ignore extern and dllimport attributes
/functionSyntax:<version>
    The syntax for functions is changing from Dafny version 3 to version 4.
    This switch gives early access to the new syntax, and also provides a mode
    to help with migration.
    3 (default) - Compiled functions are written `function method` and
        `predicate method`. Ghost functions are written `function` and `predicate`.
    4 - Compiled functions are written `function` and `predicate`. Ghost functions
        are written `ghost function` and `ghost predicate`.
    migration3to4 - Compiled functions are written `function method` and
        `predicate method`. Ghost functions are written `ghost function` and
        `ghost predicate`. To migrate from version 3 to version 4, use this flag
        on your version 3 program. This will give flag all occurrences of
        `function` and `predicate` as parsing errors. These are ghost functions,
        so change those into the new syntax `ghost function` and `ghost predicate`.
        Then, start using /functionSyntax:4. This will flag all occurrences of
        `function method` and `predicate method` as parsing errors. So, change
        those to just `function` and `predicate`. Now, your program uses version 4
        syntax and has the exact same meaning as your previous version 3 program.
    experimentalDefaultGhost - like migration3to4, but allow `function` and
        `predicate` as alternatives to declaring ghost functions and predicates,
        respectively
    experimentalDefaultCompiled - like migration3to4, but allow `function` and
        `predicate` as alternatives to declaring compiled functions and predicates,
        respectively
    experimentalPredicateAlwaysGhost - Compiled functions are written `function`.
        Ghost functions are written `ghost function`. Predicates are always ghost
        and are written `predicate`.
/quantifierSyntax:<version>
    The syntax for quantification domains is changing from Dafny version 3 to version 4,
    more specifically where quantifier ranges (| <Range>) are allowed.
    This switch gives early access to the new syntax.
    3 (default) - Ranges are only allowed after all quantified variables are declared.
        (e.g. set x, y | 0 <= x < |s| && y in s[x] && 0 <= y :: y)
    4 - Ranges are allowed after each quantified variable declaration.
        (e.g. set x | 0 <= x < |s|, y <- s[x] | 0 <= y :: y)
    Note that quantifier variable domains (<- <Domain>) are available
    in both syntax versions.
/disableScopes
    Treat all export sets as 'export reveal *'. i.e. don't hide function bodies
    or type definitions during translation.
/allowGlobals Allow the implicit class '_default' to contain fields, instance functions,
    and instance methods.  These class members are declared at the module scope,
    outside of explicit classes.  This command-line option is provided to simplify
    a transition from the behavior in the language prior to version 1.9.3, from
    which point onward all functions and methods declared at the module scope are
    implicitly static and fields declarations are not allowed at the module scope.

---- Warning selection -----------------------------------------------------

/warnShadowing  Emits a warning if the name of a declared variable caused another variable
    to be shadowed
/warnMissingConstructorParenthesis Emits a warning when a constructor name in a case pattern 
    is not followed by parentheses
/deprecation:<n>
    0 - don't give any warnings about deprecated features
    1 (default) - show warnings about deprecated features
    2 - also point out where there's new simpler syntax
/warningsAsErrors
    Treat warnings as errors.

---- Verification options -------------------------------------------------

/dafnyVerify:<n>
    0 - stop after typechecking
    1 - continue on to translation, verification, and compilation
/verifyAllModules
    Verify modules that come from an include directive
/separateModuleOutput
    Output verification results for each module separately, rather than
    aggregating them after they are all finished.
/verificationLogger:<configuration string>
    Logs verification results to the given test result logger. The currently
    supported loggers are `trx`, `csv`, and `text`. These are the
    XML-based format commonly used for test results for .NET languages, a
    custom CSV schema, and a textual format meant for human consumption. You
    can provide configuration using the same string format as when using the
    --logger option for dotnet test, such as:
        /verificationLogger:trx;LogFileName=<...>.
    The exact mapping of verification concepts to these formats is
    experimental and subject to change!

    The `trx` and `csv` loggers automatically choose an output file
    name by default, and print the name of this file to the console. The
    `text` logger prints its output to the console by default, but can
    send output to a file given the `LogFileName` option.

    The `text` logger also includes a more detailed breakdown of what
    assertions appear in each assertion batch. When combined with the
    `/vcsSplitOnEveryAssert` option, it will provide approximate time
    and resource use costs for each assertion, allowing identification
    of especially expensive assertions.
/mimicVerificationOf:<Dafny version>
    Let Dafny attempt to mimic the verification as it was in a previous version of Dafny.
    Useful during migration to a newer version of Dafny when a Dafny program has proofs, such as methods or lemmas,
    that are unstable in the sense that their verification may become slower or fail altogether
    after logically irrelevant changes are made in the verification input.

    Accepted versions are: 3.3 (note that this turns off features that prevent classes of verification instability)
/noCheating:<n>
    0 (default) - allow assume statements and free invariants
    1 - treat all assumptions as asserts, and drop free.
/induction:<n>
    0 - never do induction, not even when attributes request it
    1 - only apply induction when attributes request it
    2 - apply induction as requested (by attributes) and also
        for heuristically chosen quantifiers
    3 - apply induction as requested, and for
        heuristically chosen quantifiers and lemmas
    4 (default) - apply induction as requested, and for lemmas
/inductionHeuristic:<n>
    0 - least discriminating induction heuristic (that is, lean
        toward applying induction more often)
    1,2,3,4,5 - levels in between, ordered as follows as far as
        how discriminating they are:  0 < 1 < 2 < (3,4) < 5 < 6
    6 (default) - most discriminating
/trackPrintEffects:<n>
    0 (default) - Every compiled method, constructor, and iterator, whether or not
       it bears a {{:print}} attribute, may have print effects.
    1 - A compiled method, constructor, or iterator is allowed to have print effects
       only if it is marked with {{:print}}.
/allocated:<n>
    Specify defaults for where Dafny should assert and assume
    allocated(x) for various parameters x, local variables x,
    bound variables x, etc.  Lower <n> may require more manual
    allocated(x) annotations and thus may be more difficult to use.
    Warning: this option should be chosen consistently across
    an entire project; it would be unsound to use different
    defaults for different files or modules within a project.
    And even so, modes /allocated:0 and /allocated:1 let functions
    depend on the allocation state, which is not sound in general.
    0 - Nowhere (never assume/assert allocated(x) by default).
    1 - Assume allocated(x) only for non-ghost variables and fields
        (these assumptions are free, since non-ghost variables
        always contain allocated values at run-time).  This option
        may speed up verification relative to /allocated:2.
    2 - Assert/assume allocated(x) on all variables,
        even bound variables in quantifiers.  This option is
        the easiest to use for heapful code.
    3 - (default) Frugal use of heap parameters.
    4 - mode 3 but with alloc antecedents when ranges don't imply
        allocatedness.
/definiteAssignment:<n>
    0 - ignores definite-assignment rules; this mode is for testing only--it is
        not sound
    1 (default) - enforces definite-assignment rules for compiled variables and fields
        whose types do not support auto-initialization and for ghost variables
        and fields whose type is possibly empty
    2 - enforces definite-assignment for all non-yield-parameter
        variables and fields, regardless of their types
    3 - like 2, but also performs checks in the compiler that no nondeterministic
        statements are used; thus, a program that passes at this level 3 is one
        that the language guarantees that values seen during execution will be
        the same in every run of the program
/noAutoReq    Ignore autoReq attributes
/autoReqPrint:<file>
    Print out requirements that were automatically generated by autoReq.
/noNLarith    Reduce Z3's knowledge of non-linear arithmetic (*,/,%).
    Results in more manual work, but also produces more predictable behavior.
    (This switch will perhaps be replaced by /arith in the future.
    For now, it takes precedence of /arith.)
/arith:<n>    (Experimental switch. Its options may change.)
    0 - Use Boogie/Z3 built-ins for all arithmetic operations.
    1 (default) - Like 0, but introduce symbolic synonyms for *,/,%, and
        allow these operators to be used in triggers.
    2 - Like 1, but introduce symbolic synonyms also for +,-.
    3 - Turn off non-linear arithmetic in the SMT solver. Still,
        use Boogie/Z3 built-in symbols for all arithmetic operations.
    4 - Like 3, but introduce symbolic synonyms for *,/,%, and allow these
        operators to be used in triggers.
    5 - Like 4, but introduce symbolic synonyms also for +,-.
    6 - Like 5, and introduce axioms that distribute + over *.
    7 - like 6, and introduce facts that associate literals arguments of *.
    8 - Like 7, and introduce axiom for the connection between *,/,%.
    9 - Like 8, and introduce axioms for sign of multiplication
    10 - Like 9, and introduce axioms for commutativity and
        associativity of *
/autoTriggers:<n>
    0 - Do not generate {{:trigger}} annotations for user-level quantifiers.
    1 (default) - Add a {{:trigger}} to each user-level quantifier. Existing
                  annotations are preserved.
/rewriteFocalPredicates:<n>
    0 - Don't rewrite predicates in the body of prefix lemmas.
    1 (default) - In the body of prefix lemmas, rewrite any use of a focal predicate
                  P to P#[_k-1].
/extractCounterexample
    If verification fails, report a detailed counterexample for the first
    failing assertion. Requires specifying the /mv option as well as
    /proverOpt:O:model_compress=false and /proverOpt:O:model.completion=true.
/countVerificationErrors:<n>
    [ deprecated ]
    0 - Set exit code to 0 regardless of the presence of any other errors.
    1 (default) - Emit usual exit code (cf. beginning of the help message).

---- Test generation options -----------------------------------------------

{TestGenOptions.Help}

---- Compilation options ---------------------------------------------------

/compile:<n>  0 - do not compile Dafny program
    1 (default) - upon successful verification of the Dafny
        program, compile it to the designated target language
        (/noVerify automatically counts as failed verification)
    2 - always attempt to compile Dafny program to the target
        language, regardless of verification outcome
    3 - if there is a Main method and there are no verification
        errors and /noVerify is not used, compiles program in
        memory (i.e., does not write an output file) and runs it
    4 - like (3), but attempts to compile and run regardless of
        verification outcome
/compileTarget:<lang>
    cs (default) - Compilation to .NET via C#
    go - Compilation to Go
    js - Compilation to JavaScript
    java - Compilation to Java
    py - Compilation to Python
    cpp - Compilation to C++

    Note that the C++ backend has various limitations (see Docs/Compilation/Cpp.md).
    This includes lack of support for BigIntegers (aka int), most higher order
    functions, and advanced features like traits or co-inductive types.
/Main:<name>
    The (fully-qualified) name of the method to use as the executable entry point.
    Default is the method with the {{:main}} attribute, or else the method named 'Main'.
/runAllTests:<n> (experimental)
    0 (default) - Annotates compiled methods with the {{:test}} attribute
        such that they can be tested using a testing framework
        in the target language (e.g. xUnit for C#).
    1 - Emits a main method in the target language that will execute every method
        in the program with the {{:test}} attribute.
        Cannot be used if the program already contains a main method.
        Note that /compile:3 or 4 must be provided as well to actually execute
        this main method!
/compileVerbose:<n>
    0 - don't print status of compilation to the console
    1 (default) - print information such as files being written by
        the compiler to the console
/spillTargetCode:<n>
    This option concerns the textual representation of the target program.
    This representation is of no interest when working with only Dafny code,
    but may be of interest in cross-language situations.
    0 (default) - Don't make any extra effort to write the textual target program
        (but still compile it, if /compile indicates to do so).
    1 - Write the textual target program, if it is being compiled.
    2 - Write the textual target program, provided it passes the verifier (and
        /noVerify is NOT used), regardless of /compile setting.
    3 - Write the textual target program, regardless of verification outcome
        and /compile setting.
    Note, some compiler targets may (always or in some situations) write out the
    textual target program as part of compilation, in which case /spillTargetCode:0
    behaves the same way as /spillTargetCode:1.
/out:<file>
    filename and location for the generated target language files
/coverage:<file>
    The compiler emits branch-coverage calls and outputs into
    <file> a legend that gives a description of each
    source-location identifier used in the branch-coverage calls.
    (use - as <file> to print to console)
/optimize     Produce optimized C# code, meaning:
      - passes /optimize flag to csc.exe.
/optimizeResolution:<n>
    0 - Resolve and translate all methods
    1 - Translate methods only in the call graph of current verification target
    2 (default) - As in 1, but only resolve method bodies in non-included Dafny sources
/useRuntimeLib
    Refer to pre-built DafnyRuntime.dll in compiled assembly rather
    than including DafnyRuntime.cs verbatim.
/library:<file>
    The contents of this file and any files it includes can be referenced from other files as if they were included. 
    However, these contents are skipped during code generation and verification.
    This option is useful in a diamond dependency situation, 
    to prevent code from the bottom dependency from being generated more than once.

----------------------------------------------------------------------------

Dafny generally accepts Boogie options and passes these on to Boogie. However,
some Boogie options, like /loopUnroll, may not be sound for Dafny or may not
have the same meaning for a Dafny program as it would for a similar Boogie
program.
".Replace("\n", "\n  ") + base.HelpBody;
  }
}

class ErrorReportingCommandLineParseState : Bpl.CommandLineParseState {
  private readonly Errors errors;
  private IToken token;

  public ErrorReportingCommandLineParseState(string[] args, string toolName, Errors errors, IToken token)
    : base(args, toolName) {
    this.errors = errors;
    this.token = token;
  }

  public override void Error(string message, params string[] args) {
    errors.SemErr(token, string.Format(message, args));
    EncounteredErrors = true;
  }
}

/// <summary>
/// Wrapper object that restricts which options may be applied.
/// Used by the parser to parse <c>:options</c> strings.
/// </summary>
class DafnyAttributeOptions : DafnyOptions {
  public static readonly HashSet<string> KnownOptions = new() {
    "functionSyntax",
    "quantifierSyntax"
  };

  private readonly Errors errors;
  public IToken Token { get; set; }

  public DafnyAttributeOptions(DafnyOptions opts, Errors errors) : base(opts) {
    this.errors = errors;
    this.Token = null;
  }

  protected override Bpl.CommandLineParseState InitializeCommandLineParseState(string[] args) {
    return new ErrorReportingCommandLineParseState(args, ToolName, errors, Token ?? Microsoft.Dafny.Token.NoToken);
  }

  private void Unsupported(string name, Bpl.CommandLineParseState ps) {
    ps.Error($"Option {name} unrecognized or unsupported in ':options' attributes.");
  }

  protected override void UnknownSwitch(Bpl.CommandLineParseState ps) {
    Unsupported(ps.s, ps);
  }

  protected override bool ParseOption(string name, Bpl.CommandLineParseState ps) {
    if (!KnownOptions.Contains(name)) {
      return false;
    }
    return base.ParseOption(name, ps);
  }

  protected override void AddFile(string file, Bpl.CommandLineParseState ps) {
    Unsupported(file, ps);
  }
}<|MERGE_RESOLUTION|>--- conflicted
+++ resolved
@@ -182,9 +182,6 @@
     public virtual TestGenerationOptions TestGenOptions =>
       testGenOptions ??= new TestGenerationOptions();
 
-<<<<<<< HEAD
-    protected override bool ParseOption(string name, Bpl.CommandLineParseState ps) {
-=======
     public string FindHoleFromFunctionName = null;
     public string ProofEvaluatorLemmaName = null;
     public string HoleEvaluatorFunctionName = null;
@@ -199,8 +196,7 @@
     public string HoleEvaluatorConstraint = null;
     public string HoleEvaluatorRemoveFileLine = null;
 
-    protected override bool ParseOption(string name, Bpl.CommandLineOptionEngine.CommandLineParseState ps) {
->>>>>>> fcc7c786
+    protected override bool ParseOption(string name, Bpl.CommandLineParseState ps) {
       var args = ps.args; // convenient synonym
       switch (name) {
         case "library":
