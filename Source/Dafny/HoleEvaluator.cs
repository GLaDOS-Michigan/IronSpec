//-----------------------------------------------------------------------------
//
// Copyright (C) Microsoft Corporation.  All Rights Reserved.
// Copyright by the contributors to the Dafny Project
// SPDX-License-Identifier: MIT
//
//-----------------------------------------------------------------------------
using System;
using System.Text;
using System.IO;
using System.Collections;
using System.Collections.Generic;
using System.Diagnostics.Contracts;
using System.Diagnostics;
using System.Reflection;
using System.Linq;
using Microsoft.Boogie;
using System.Threading.Tasks;

namespace Microsoft.Dafny {
  public enum Result {
    Unknown = 0,
    CorrectProof = 1,
    CorrectProofByTimeout = 2,
    IncorrectProof = 3,
    FalsePredicate = 4,
    InvalidExpr = 5,
    NoMatchingTrigger = 6,
    vacousProofPass = 7
  }
  public class HoleEvaluator {
    private string UnderscoreStr = "";
    private static Random random = new Random();
    private Cloner cloner = new Cloner();
    public static string RandomString(int length) {
      const string chars = "ABCDEFGHIJKLMNOPQRSTUVWXYZabcdefghijklmnopqrstuvwxyz";
      return new string(Enumerable.Repeat(chars, length)
          .Select(s => s[random.Next(s.Length)]).ToArray());
    }
    public ExpressionFinder expressionFinder = null;
        private Cloner cloner = new Cloner();
    private List<BitArray> bitArrayList = new List<BitArray>();
    private List<float> executionTimes = new List<float>();
    private List<float> startTimes = new List<float>();
    private Expression constraintExpr = null;

    public static bool IsGoodResult(Result result) {
      return (result == Result.CorrectProof ||
              result == Result.CorrectProofByTimeout ||
              result == Result.IncorrectProof ||
              result == Result.Unknown);
    }
    private Dictionary<int, Result> combinationResults = new Dictionary<int, Result>();
    private Dictionary<int, int> negateOfExpressionIndex = new Dictionary<int, int>();
    // private DafnyExecutor dafnyMainExecutor = new DafnyExecutor();
    private DafnyExecutor dafnyImpliesExecutor = new DafnyExecutor();
    public DafnyVerifierClient dafnyVerifier;

    private TasksList tasksList = null;
    private Dictionary<string, VerificationTaskArgs> tasksListDictionary = new Dictionary<string, VerificationTaskArgs>();
    private IncludeParser includeParser = null;
    private List<string> affectedFiles = new List<string>();

    public static int validityLemmaNameStartCol = 0;
    public static string lemmaForExprValidityString = "";
    private static int lemmaForExprValidityLineCount = 0;

    public static string lemmaForExprValidityString = "";
    private static int lemmaForExprValidityLineCount = 0;
    private void UpdateCombinationResult(int index) {
      var requestList = dafnyVerifier.requestsList[index];
      for (int i = 0; i < requestList.Count; i++) {
        var request = requestList[i];
        var position = dafnyVerifier.requestToPostConditionPosition[request];
        var lemmaStartPosition = dafnyVerifier.requestToLemmaStartPosition[request];
        var output = dafnyVerifier.dafnyOutput[request];
        var response = output.Response;
        var filePath = output.FileName;
        var startTime = output.StartTime;
        var execTime = output.ExecutionTime;
        executionTimes.Add(execTime);
        startTimes.Add(startTime);
        Result res;
        if (position != -1) {
          var expectedOutput =
            $"{filePath}({position},0): Error: A postcondition might not hold on this return path.";
          var expectedInconclusiveOutputStart =
            $"{filePath}({lemmaStartPosition},{validityLemmaNameStartCol}): Verification inconclusive";
          // Console.WriteLine($"{index} => {output}");
          // Console.WriteLine($"{output.EndsWith("0 errors\n")} {output.EndsWith($"resolution/type errors detected in {fileName}.dfy\n")}");
          // Console.WriteLine($"----------------------------------------------------------------");
          res = DafnyVerifierClient.IsCorrectOutputForValidityCheck(response, expectedOutput, expectedInconclusiveOutputStart);
        } else {
          res = DafnyVerifierClient.IsCorrectOutputForNoErrors(response);
        }
        if (res != Result.IncorrectProof) {
          // correctExpressions.Add(dafnyMainExecutor.processToExpr[p]);
          // Console.WriteLine(output);
          combinationResults[index] = res;
          // Console.WriteLine(p.StartInfo.Arguments);
          // Console.WriteLine(Printer.ExprToString(dafnyVerifier.requestToExpr[request]));
          Console.WriteLine(Printer.ExprToString(dafnyVerifier.requestToExpr[request]));
        } else if (response.Contains(" 0 errors\n")) {
          combinationResults[index] = Result.FalsePredicate;
          Console.WriteLine("Mutation that Passes = " + index);
          break;
        } else if (response.EndsWith($"resolution/type errors detected in {Path.GetFileName(filePath)}\n")) {
          combinationResults[index] = Result.InvalidExpr;
          break;
        } else {
          combinationResults[index] = Result.IncorrectProof;
          break;
        }
      }
      expressionFinder.combinationResults[index] = combinationResults[index];
    }


    private void UpdateCombinationResultVacAware(int index,bool vac) {
      var requestList = dafnyVerifier.requestsList[index];
      foreach (var request in requestList) {
        var position = dafnyVerifier.requestToPostConditionPosition[request];
        var lemmaStartPosition = dafnyVerifier.requestToLemmaStartPosition[request];
        var output = dafnyVerifier.dafnyOutput[request];
        var response = output.Response;
        var filePath = output.FileName;
        var startTime = output.StartTime;
        var execTime = output.ExecutionTime;
        executionTimes.Add(execTime);
        startTimes.Add(startTime);
        Result res;
        if (position != -1) {
          var expectedOutput =
            $"{filePath}({position},0): Error: A postcondition might not hold on this return path.";
          var expectedInconclusiveOutputStart =
            $"{filePath}({lemmaStartPosition},{validityLemmaNameStartCol}): Verification inconclusive";
          // Console.WriteLine($"{index} => {output}");
          // Console.WriteLine($"{output.EndsWith("0 errors\n")} {output.EndsWith($"resolution/type errors detected in {fileName}.dfy\n")}");
          // Console.WriteLine($"----------------------------------------------------------------");
          res = DafnyVerifierClient.IsCorrectOutputForValidityCheck(response, expectedOutput, expectedInconclusiveOutputStart);
        } else {
          res = DafnyVerifierClient.IsCorrectOutputForNoErrors(response);
        }
        if (res != Result.IncorrectProof) {
          // correctExpressions.Add(dafnyMainExecutor.processToExpr[p]);
          // Console.WriteLine(output);
          combinationResults[index] = res;
          // Console.WriteLine(p.StartInfo.Arguments);
          // Console.WriteLine(Printer.ExprToString(dafnyVerifier.requestToExpr[request]));
          Console.WriteLine(Printer.ExprToString(dafnyVerifier.requestToExpr[request]));
        } else if (response.Contains(" 0 errors\n")) {
        
        if(vac){
          Console.WriteLine("Mutation that Passes = " + index + " ** is vacous!");
          combinationResults[index] = Result.vacousProofPass;
        }else{
          Console.WriteLine("Mutation that Passes = " + index);
          combinationResults[index] = Result.FalsePredicate;
        }
        break;
      }else if (response.EndsWith($"resolution/type errors detected in {Path.GetFileName(filePath)}\n")) {
          combinationResults[index] = Result.InvalidExpr;
          break;
        } else {
          combinationResults[index] = Result.IncorrectProof;
          break;
        }
      }
      expressionFinder.combinationResults[index] = combinationResults[index];
    }

    

    public Dictionary<string, List<string>> GetEqualExpressionList(Expression expr) {
      // The first element of each value's list in the result is the type of list
      Dictionary<string, List<string>> result = new Dictionary<string, List<string>>();
      HoleEvalGraph<string> G = new HoleEvalGraph<string>();
      foreach (var e in Expression.Conjuncts(expr)) {
        if (e is BinaryExpr && (e as BinaryExpr).ResolvedOp == BinaryExpr.ResolvedOpcode.EqCommon) {
          var be = e as BinaryExpr;
          var e0 = Printer.ExprToString(be.E0);
          var e1 = Printer.ExprToString(be.E1);
          if (e0 == e1) {
            continue;
          }
          if (!G.AdjacencyList.ContainsKey(e0)) {
            G.AddVertex(e0);
          }
          if (!G.AdjacencyList.ContainsKey(e1)) {
            G.AddVertex(e1);
          }
          G.AddEdge(new Tuple<string, string>(e0, e1));
        }
      }
      HashSet<string> visited = new HashSet<string>();
      foreach (var e in Expression.Conjuncts(expr)) {
        if (e is BinaryExpr && (e as BinaryExpr).ResolvedOp == BinaryExpr.ResolvedOpcode.EqCommon) {
          var be = e as BinaryExpr;
          var e0 = Printer.ExprToString(be.E0);
          var e1 = Printer.ExprToString(be.E1);
          if (e0 == e1) {
            continue;
          }
          if (visited.Contains(e0) || visited.Contains(e1)) {
            Debug.Assert(visited.Contains(e0));
            Debug.Assert(visited.Contains(e1));
            continue;
          }
          HashSet<string> newVisits = G.DFS(e0);
          visited.UnionWith(newVisits);
          result[e0] = new List<string>();
          // The first element of each value's list in the result is the type of list
          result[e0].Add(be.E0.Type.ToString());
          newVisits.Remove(e0);
          foreach (string s in newVisits) {
            result[e0].Add(s);
          }
        }
      }
      return result;
    }

    public static DirectedCallGraph<Function, FunctionCallExpr, Expression> GetCallGraph(Function baseFunc) {
      Contract.Requires(baseFunc != null);
      DirectedCallGraph<Function, FunctionCallExpr, Expression> G = new DirectedCallGraph<Function, FunctionCallExpr, Expression>();
      // Tuple of SubExpression that is going to be parsed, pre-condition to reach this SubExpression, containing Function
      Queue<Tuple<Expression, Expression, Function>> queue = new Queue<Tuple<Expression, Expression, Function>>();
      queue.Enqueue(new Tuple<Expression, Expression, Function>(baseFunc.Body, null, baseFunc));
      G.AddVertex(baseFunc);
      HashSet<string> seenFunctionCalls = new HashSet<string>();
      // keys.Add(Printer.ExprToString(baseF.Body) + ":" + baseF.Body);
      // TODO: Check an example in which a function is called in another function with two different pre-conditions
      while (queue.Count > 0) {
        Tuple<Expression, Expression, Function> currExprCondParentTuple = queue.Dequeue();
        if (currExprCondParentTuple.Item1 == null) continue;
        // Console.WriteLine("Processing " + currExprParentTuple.Item1 + ": " + Printer.ExprToString(currExprParentTuple.Item1));
        if (currExprCondParentTuple.Item1 is FunctionCallExpr /*&& (currExpr as FunctionCallExpr).Function.Body != null*/) {
          // if (!keys.Contains(Printer.ExprToString((currExprParentTuple.Item1 as FunctionCallExpr).Function.Body) + ":" + (currExprParentTuple.Item1 as FunctionCallExpr).Function.Body)) {
          // Console.WriteLine("Adding " + (currExprParentTuple.Item1 as FunctionCallExpr).Function.Body + ": " + Printer.ExprToString((currExprParentTuple.Item1 as FunctionCallExpr).Function.Body));
          var funcCallCondAsString = $"{currExprCondParentTuple.Item3.Name} -> " +
                                     $"{(currExprCondParentTuple.Item1 as FunctionCallExpr).Function.Name} -> ";
          if (currExprCondParentTuple.Item2 != null) {
            funcCallCondAsString += $"{Printer.ExprToString(currExprCondParentTuple.Item2)}";
          } else {
            funcCallCondAsString += "NULL";
          }
          if (!seenFunctionCalls.Contains(funcCallCondAsString)) {
            seenFunctionCalls.Add(funcCallCondAsString);
            // if (currExprCondParentTuple.Item2 != null) {
            //   Console.WriteLine($"condition : {Printer.ExprToString(currExprCondParentTuple.Item2)}");
            // } else {
            //   Console.WriteLine($"condition : null");
            // }
            queue.Enqueue(new Tuple<Expression, Expression, Function>(
              (currExprCondParentTuple.Item1 as FunctionCallExpr).Function.Body,
              null,
              (currExprCondParentTuple.Item1 as FunctionCallExpr).Function));
            G.AddVertex((currExprCondParentTuple.Item1 as FunctionCallExpr).Function);
            G.AddEdge(
              currExprCondParentTuple.Item3,
              (currExprCondParentTuple.Item1 as FunctionCallExpr).Function,
              currExprCondParentTuple.Item1 as FunctionCallExpr,
              currExprCondParentTuple.Item2);
            // Console.WriteLine("-------------------------------------");
            // keys.Add(Printer.ExprToString((currExprParentTuple.Item1 as FunctionCallExpr).Function.Body) + ":" + (currExprParentTuple.Item1 as FunctionCallExpr).Function.Body);
            // }
          }
        }
        if (currExprCondParentTuple.Item1 is ITEExpr) {
          // Console.WriteLine($"ite expr here: {Printer.ExprToString(currExprCondParentTuple.Item1)}");
          var iteExpr = currExprCondParentTuple.Item1 as ITEExpr;

          // add Condition
          queue.Enqueue(new Tuple<Expression, Expression, Function>(
            iteExpr.Test, currExprCondParentTuple.Item2, currExprCondParentTuple.Item3));

          // add then path
          var thenCond = currExprCondParentTuple.Item2 != null ?
            Expression.CreateAnd(currExprCondParentTuple.Item2, iteExpr.Test) :
            iteExpr.Test;
          queue.Enqueue(new Tuple<Expression, Expression, Function>(
            iteExpr.Thn, thenCond, currExprCondParentTuple.Item3));

          // add else path
          var elseCond = currExprCondParentTuple.Item2 != null ?
            Expression.CreateAnd(currExprCondParentTuple.Item2,
                                 Expression.CreateNot(iteExpr.Test.tok, iteExpr.Test)) :
            Expression.CreateNot(iteExpr.Test.tok, iteExpr.Test);
          queue.Enqueue(new Tuple<Expression, Expression, Function>(
            iteExpr.Els, elseCond, currExprCondParentTuple.Item3));

          G.AddVertex(currExprCondParentTuple.Item3);
        } else if (currExprCondParentTuple.Item1 is MatchExpr) {
          var matchExpr = currExprCondParentTuple.Item1 as MatchExpr;
          // add source
          queue.Enqueue(new Tuple<Expression, Expression, Function>(
            matchExpr.Source, currExprCondParentTuple.Item2, currExprCondParentTuple.Item3));

          // add cases
          // Console.WriteLine(Printer.ExprToString(matchExpr));
          foreach (var c in matchExpr.Cases) {
            // Console.WriteLine($"{c.Ctor} -> {c.Ctor.Name}");
            var cond = currExprCondParentTuple.Item2 != null ?
              Expression.CreateAnd(currExprCondParentTuple.Item2, new MemberSelectExpr(c.Ctor.tok, matchExpr.Source, c.Ctor.Name)) :
              new MemberSelectExpr(c.Ctor.tok, matchExpr.Source, c.Ctor.Name + "?");
            queue.Enqueue(new Tuple<Expression, Expression, Function>(
              c.Body, cond, currExprCondParentTuple.Item3));
          }
          G.AddVertex(currExprCondParentTuple.Item3);
          // Console.WriteLine("----------------------------------------------------------------");
        } else if (currExprCondParentTuple.Item1 is ExistsExpr) {
          var existsExpr = currExprCondParentTuple.Item1 as ExistsExpr;
          var lhss = new List<CasePattern<BoundVar>>();
          var rhss = new List<Expression>();
          foreach (var bv in existsExpr.BoundVars) {
            lhss.Add(new CasePattern<BoundVar>(bv.Tok,
              new BoundVar(bv.Tok, currExprCondParentTuple.Item3.Name + "_" + bv.Name, bv.Type)));
          }
          rhss.Add(existsExpr.Term);
          var cond = Expression.CreateLet(existsExpr.BodyStartTok, lhss, rhss,
            Expression.CreateBoolLiteral(existsExpr.BodyStartTok, true), false);

          queue.Enqueue(new Tuple<Expression, Expression, Function>(existsExpr.Term, cond, currExprCondParentTuple.Item3));
          G.AddVertex(currExprCondParentTuple.Item3);
        } else {
          foreach (var e in currExprCondParentTuple.Item1.SubExpressions) {
            // if (!keys.Contains(Printer.ExprToString(e) + ":" + e)) {
            // Console.WriteLine("Adding " + e + ": " + Printer.ExprToString(e));
            // if (e is MatchExpr) {
            //   // Console.WriteLine($"MatchExpr : {Printer.ExprToString(e)}");
            //   queue.Enqueue(new Tuple<Expression, Expression, Function>(e, e, currExprCondParentTuple.Item3));
            //   G.AddVertex(currExprCondParentTuple.Item3);
            // } else if (e is ITEExpr) {
            //   // Console.WriteLine($"ITEExpr : {Printer.ExprToString(e)}");
            //   queue.Enqueue(new Tuple<Expression, Expression, Function>(e, e, currExprCondParentTuple.Item3));
            //   G.AddVertex(currExprCondParentTuple.Item3);
            // } else {
            // Console.WriteLine($"else : {e} -> {Printer.ExprToString(e)}");
            queue.Enqueue(new Tuple<Expression, Expression, Function>(e, currExprCondParentTuple.Item2, currExprCondParentTuple.Item3));
            G.AddVertex(currExprCondParentTuple.Item3);
            // }
          }
        }
      }
      return G;
    }

    DirectedCallGraph<Function, FunctionCallExpr, Expression> CG;
    List<List<Tuple<Function, FunctionCallExpr, Expression>>> Paths =
      new List<List<Tuple<Function, FunctionCallExpr, Expression>>>();
    List<Tuple<Function, FunctionCallExpr, Expression>> CurrentPath =
      new List<Tuple<Function, FunctionCallExpr, Expression>>();

    public void GetAllPaths(Function source, Function destination) {
      if (source.FullDafnyName == destination.FullDafnyName) {
        Paths.Add(new List<Tuple<Function, FunctionCallExpr, Expression>>(CurrentPath));
        return;
      }
      foreach (var nwPair in CG.AdjacencyWeightList[source]) {
        CurrentPath.Add(new Tuple<Function, FunctionCallExpr, Expression>(
          nwPair.Item1, nwPair.Item2, nwPair.Item3));
        GetAllPaths(nwPair.Item1, destination);
        CurrentPath.RemoveAt(CurrentPath.Count - 1);
      }
    }

    public static string GetPrefixedString(string prefix, Expression expr, ModuleDefinition currentModuleDef) {
      using (var wr = new System.IO.StringWriter()) {
        var pr = new Printer(wr);
        pr.Prefix = prefix;
        pr.ModuleForTypes = currentModuleDef;
        pr.PrintExpression(expr, false);
        return wr.ToString();
      }
    }
    public static string GetNonPrefixedString(Expression expr, ModuleDefinition currentModuleDef) {
      using (var wr = new System.IO.StringWriter()) {
        var pr = new Printer(wr);
        pr.ModuleForTypes = currentModuleDef;
        pr.PrintExpression(expr, false);
        return wr.ToString();
      }
    }

   public static string GetBaseLemmaList(Function fn, ModuleDefinition currentModuleDef, Expression constraintExpr) {
      string res = "";
      // res += RemoveWhitespace(Printer.FunctionSignatureToString(fn));
      res += "\n{\n";
      res += Printer.ExprToString(fn.Body);
      res += "\n}";
      // return res;
      // Console.WriteLine(fn.Name);
        using (var wr = new System.IO.StringWriter()) {
        var pr = new Printer(wr);
        pr.ModuleForTypes = currentModuleDef;
        pr.PrintFunction(fn, 0,false);
        res = wr.ToString();
      }
      int i = res.IndexOf(fn.Name);
      String modStr1 = res.Insert(i, "BASE_");
      return modStr1;
    }

    public static string getVacuityLemma(Lemma l)
    {
      string res = "";
      // res += Printer.ExprToString(baseLemma.Body);
      using (var wr1 = new System.IO.StringWriter()) {
        var pr1 = new Printer(wr1);
        pr1.PrintMethod(l, 0,false);
        // Console.WriteLine(wr1.ToString());
        res = wr1.ToString();
      }
      int d = res.IndexOf("decreases");
     foreach (var e in l.Ens) {
        Console.WriteLine( Printer.ExprToString(e.E));
     }
      
      if(d == -1){
        int i = res.IndexOf("{");
        res = res.Insert(i-1, "ensures false;\n");
      }else{
        res = res.Insert(d-1, "ensures false;\n");
      }
      return res;
    }

    public static string GetIsSameLemmaList(Function fn,List<Tuple<Function, FunctionCallExpr, Expression>> path, ModuleDefinition currentModuleDef, Expression constraintExpr,Boolean isQuantifier) {
      string res = "lemma isSame";
       foreach (var nwPair in path) {
        res += "_" + nwPair.Item1.Name;
      }
      res += "(";
      var sep = "";
      var p = "";
       Tuple<string, string> x = new Tuple<string, string>(null, null);
      foreach (var nwPair in path) {
        res += sep + " ";
        sep = "";
        x = GetFunctionParamList(nwPair.Item1);
        res += x.Item2;
        p += "" + x.Item1; 
        sep = ", ";
      }
      res += ")\n";
      foreach (var req in path[0].Item1.Req) {
       if(isQuantifier){
          res += "  requires forall " + x.Item2 + " :: "+ GetNonPrefixedString(req.E, currentModuleDef) + "\n";
        }else{
          res += "  requires " + GetNonPrefixedString(req.E, currentModuleDef) + "\n";
        }
      }
       if(p != ""){
        res += "  ensures forall " + p + " :: "+ fn.Name+ "_BASE("+p+") <==> " + fn.Name+"("+p+")\n{}";
       }else{
              res += "  ensures " + fn.Name+ "_BASE() <==> " + fn.Name+"()\n{}";
       }
      return res;
    }

    public static string GetIsWeaker(Function fn,List<Tuple<Function, FunctionCallExpr, Expression>> path, ModuleDefinition currentModuleDef, Expression constraintExpr, Boolean isQuantifier) {
      string res = "lemma isAtLeastAsWeak";
       foreach (var nwPair in path) {
        res += "_" + nwPair.Item1.Name;
      
      }
      foreach(var t in fn.TypeArgs)
      {
        res += "<"+t+"(0,!new)>";
        // Console.WriteLine("a = " + t);
      }
      res += "(";
      var sep = "";
      var p = "";
      Tuple<string, string> x = new Tuple<string, string>(null, null);

      foreach (var nwPair in path) {
        res += sep + " ";
        sep = "";
        x = GetFunctionParamList(nwPair.Item1);
        res += x.Item2;
        p += "" + x.Item1; 
        sep = ", ";
      }
      res += ")\n";
      // if(p != ""){
      //   res += "requires " + fn.Name+"_BASE("+p+")\n";
      // }
      foreach (var req in path[0].Item1.Req) {
        // res += "  requires " + GetPrefixedString(path[0].Item1.Name + "_", req.E, currentModuleDef) + "\n";
        
        if(isQuantifier){
          res += "  requires forall " + x.Item2 + " :: "+ GetNonPrefixedString(req.E, currentModuleDef) + "\n";
        }else{
          res += "  requires " + GetNonPrefixedString(req.E, currentModuleDef) + "\n";
        }
      }
      if(p != ""){
        res += "requires BASE_" + fn.Name+"("+p+")\n";
      }
      if(p != ""){
        // res += "  ensures forall " + p + " :: "+ fn.Name+"_BASE("+p+") ==> " + fn.Name+"("+p+")\n{}";
        res += "ensures " + fn.Name+"("+p+")\n{}\n";
      }else{
        res += "  ensures BASE_" + fn.Name+" ==> " + fn.Name+"()\n{}";

      }
      return res;
    }
    public static string GetIsStronger(Function fn,List<Tuple<Function, FunctionCallExpr, Expression>> path, ModuleDefinition currentModuleDef, Expression constraintExpr, Boolean isQuantifier) {
      string res = "lemma isStronger";
       foreach (var nwPair in path) {
        res += "_" + nwPair.Item1.Name;
      }
      res += "(";
      var sep = "";
      var p = "";
      Tuple<string, string> x = new Tuple<string, string>(null, null);

      foreach (var nwPair in path) {
        res += sep + " ";
        sep = "";
        x = GetFunctionParamList(nwPair.Item1);
        res += x.Item2;
        p += "" + x.Item1; 
        sep = ", ";
      }
      res += ")\n";
      foreach (var req in path[0].Item1.Req) {
        // Console.WriteLine("  requires forall " + x.Item2 + " :: "+ GetNonPrefixedString(req.E, currentModuleDef) + "\n");
        // res += "  requires " + GetPrefixedString(path[0].Item1.Name + "_", req.E, currentModuleDef) + "\n";
        if(isQuantifier){
          res += "  requires forall " + x.Item2 + " :: "+ GetNonPrefixedString(req.E, currentModuleDef) + "\n";
        }else{
          res += "  requires " + GetNonPrefixedString(req.E, currentModuleDef) + "\n";
        }
      }
      if(p != ""){
        res += "  ensures forall " + p + " :: "+ fn.Name+ "("+p+") ==> " + fn.Name+"_BASE("+p+")\n{}";
      }else{
        res += "  ensures " + fn.Name+ "() ==> " + fn.Name+"_BASE()\n{}";

      }
      return res;
    }


    public static string GetValidityLemma(List<Tuple<Function, FunctionCallExpr, Expression>> path, ModuleDefinition currentModuleDef, Expression constraintExpr, int cnt) {
      string res = "lemma {:timeLimitMultiplier 2} validityCheck";
      if (cnt != -1) {
        res += "_" + cnt.ToString();
      }
      foreach (var nwPair in path) {
        res += "_" + nwPair.Item1.Name;
      }
      res += "(";
      var sep = "";
      foreach (var nwPair in path) {
        res += sep + "\n    ";
        sep = "";
        res += GetFunctionParamList(nwPair.Item1, nwPair.Item1.Name + "_").Item2;
        sep = ", ";
      }
      res += ")\n";
      foreach (var req in path[0].Item1.Req) {
        res += "  requires " + GetPrefixedString(path[0].Item1.Name + "_", req.E, currentModuleDef) + "\n";
      }
      res += "  requires " + path[0].Item1.FullDafnyName + "(";
      sep = "";
      foreach (var formal in path[0].Item1.Formals) {
        res += sep + path[0].Item1.Name + "_" + formal.Name;
        sep = ", ";
      }
      res += ")\n";
      for (int i = 0; i < path.Count - 1; i++) {
        var callExpr = path[i + 1].Item2;
        var condExpr = path[i + 1].Item3;
        if (condExpr != null) {
          currentModuleDef = path[i].Item1.EnclosingClass.EnclosingModuleDefinition;
          res += "  requires " + GetPrefixedString(path[i].Item1.Name + "_", condExpr, currentModuleDef) + "\n";
        }
        for (int j = 0; j < callExpr.Args.Count; j++) {
          res += "  requires ";
          res += GetPrefixedString(path[i].Item1.Name + "_", callExpr.Args[j], currentModuleDef);
          res += " == ";
          res += path[i + 1].Item1.Name + "_" + path[i + 1].Item1.Formals[j].Name + "\n";
        }
        foreach (var req in callExpr.Function.Req) {
          res += "  requires " + GetPrefixedString(path[i + 1].Item1.Name + "_", req.E, currentModuleDef) + "\n";
        }
        res += "  requires " + callExpr.Function.FullDafnyName + "(";
        sep = "";
        foreach (var arg in callExpr.Args) {
          res += sep + GetPrefixedString(path[i].Item1.Name + "_", arg, currentModuleDef);
          sep = ", ";
        }
        res += ")\n";
      }
      if (constraintExpr != null) {
        currentModuleDef = path[0].Item1.EnclosingClass.EnclosingModuleDefinition;
        res += "  requires " + GetPrefixedString(path[0].Item1.Name + "_", constraintExpr, currentModuleDef) + "\n";
      }
      res += "  ensures false\n{}";
      return res;
    }

    public async Task<bool> EvaluateAfterRemoveFileLine(Program program, Program unresolvedProgram, string removeFileLine, string baseFuncName, int depth) {
      var funcName = CodeModifier.Erase(program, removeFileLine);
      return await Evaluate(program, unresolvedProgram, funcName, baseFuncName, depth);
    }

        public void PrintAllLemmas(Program program, string lemmaName) {
      foreach (var kvp in program.ModuleSigs) {
        foreach (var d in kvp.Value.ModuleDef.TopLevelDecls) {
          var cl = d as TopLevelDeclWithMembers;
          if (cl != null) {
            foreach (var member in cl.Members) {
              var m = member as Lemma;
              if (m != null) {
                Console.WriteLine("LEMMA NAME = " + m.FullDafnyName);
              }
            }
          }
        }
      }
    }
    public static Lemma GetLemma(Program program, string lemmaName) {
      foreach (var kvp in program.ModuleSigs) {
        foreach (var d in kvp.Value.ModuleDef.TopLevelDecls) {
          var cl = d as TopLevelDeclWithMembers;
          if (cl != null) {
            foreach (var member in cl.Members) {
              var m = member as Lemma;
              if (m != null) {
                if (m.FullDafnyName == lemmaName) {
                  return m;
                }
              }
            }
          }
        }
      }
      return null;
    }


    public async Task<bool> EvaluateFilterStrongerAndSame(Program program, Program unresolvedProgram, string funcName, string lemmaName, string proofModuleName, string baseFuncName, int depth, bool mutationsFromParams,Program proofProg, Program unresolvedProofProgram) {
      if(proofModuleName != null)
      {
        // Console.WriteLine("MOUDLE = " + proofModuleName);
      }
      Console.WriteLine("mutationsFromParams = " + mutationsFromParams);
      if (DafnyOptions.O.HoleEvaluatorServerIpPortList == null) {
        Console.WriteLine("ip port list is not given. Please specify with /holeEvalServerIpPortList");
        return false;
      }
      Console.WriteLine(DafnyOptions.O.HoleEvaluatorServerIpPortList);
      if (DafnyOptions.O.HoleEvaluatorCommands != null) {
        var input = File.ReadAllText(DafnyOptions.O.HoleEvaluatorCommands);
        tasksList = Google.Protobuf.JsonParser.Default.Parse<TasksList>(input);
      }
      dafnyVerifier = new DafnyVerifierClient(DafnyOptions.O.HoleEvaluatorServerIpPortList, $"output_{funcName}");
      expressionFinder = new ExpressionFinder(this);
      bool runOnce = DafnyOptions.O.HoleEvaluatorRunOnce;
      int timeLimitMultiplier = 2;
      int timeLimitMultiplierLength = 0;
      while (timeLimitMultiplier >= 1) {
        timeLimitMultiplierLength++;
        timeLimitMultiplier /= 10;
      }
      validityLemmaNameStartCol = 30 + timeLimitMultiplierLength;

      // Collect all paths from baseFunc to func
      Console.WriteLine($"{funcName} {baseFuncName} {depth}");
      if (baseFuncName == null) {
        baseFuncName = funcName;
      }
      Function baseFunc = GetFunction(program, baseFuncName);


      if (baseFunc == null) {
        Console.WriteLine($"couldn't find function {baseFuncName}. List of all functions:");
        foreach (var kvp in program.ModuleSigs) {
          foreach (var topLevelDecl in ModuleDefinition.AllFunctions(kvp.Value.ModuleDef.TopLevelDecls)) {
            Console.WriteLine(topLevelDecl.FullDafnyName);
          }
        }
        return false;
      }


      Function constraintFunc = null;
      if (DafnyOptions.O.HoleEvaluatorConstraint != null) {
        constraintFunc = GetFunction(program, DafnyOptions.O.HoleEvaluatorConstraint);
        if (constraintFunc == null) {
          Console.WriteLine($"constraint function {DafnyOptions.O.HoleEvaluatorConstraint} not found!");
          return false;
        }
      }
      CG = GetCallGraph(baseFunc);
      Function func = GetFunction(program, funcName);
      CurrentPath.Add(new Tuple<Function, FunctionCallExpr, Expression>(baseFunc, null, null));
      GetAllPaths(baseFunc, func);
      if (Paths.Count == 0)
        Paths.Add(new List<Tuple<Function, FunctionCallExpr, Expression>>(CurrentPath));
      // foreach (var p in Paths) {
      //   Console.WriteLine(GetValidityLemma(p));
      //   Console.WriteLine("\n----------------------------------------------------------------\n");
      // }
      // return true;

      UnderscoreStr = RandomString(8);
      dafnyVerifier.sw = Stopwatch.StartNew();
      Console.WriteLine($"hole evaluation begins for func {funcName}");
      Function desiredFunction = null;
      Function desiredFunctionUnresolved = null;
      Function topLevelDeclCopy = null;
      desiredFunction = GetFunction(program, funcName);
      // Console.WriteLine("--Function to Mutate--");
      // using (var wr = new System.IO.StringWriter()) {
      //   var pr = new Printer(wr);
      //   pr.PrintFunction(desiredFunction, 0,false);
      //   Console.WriteLine(wr.ToString());
      // }
      // Console.WriteLine("--------------");

      if (desiredFunction != null) {
        includeParser = new IncludeParser(program);
        var filename = includeParser.Normalized(desiredFunction.BodyStartTok.Filename);
        foreach (var file in includeParser.GetListOfAffectedFilesBy(filename)) {
          affectedFiles.Add(file);
        }
        // dafnyVerifier.InitializeBaseFoldersInRemoteServers(program, includeParser.commonPrefix);
        // affectedFiles.Add(filename);
        // affectedFiles = affectedFiles.Distinct().ToList();
      if(proofProg != null){
        Lemma desiredLemmm = GetLemma(proofProg, lemmaName);
              if (desiredLemmm == null) {
        Console.WriteLine($"couldn't find function {desiredLemmm}. List of all lemmas:");
        PrintAllLemmas(proofProg, lemmaName);
        return false;
      }
      Console.WriteLine(getVacuityLemma(desiredLemmm));
              includeParser = new IncludeParser(proofProg);
        var filenameProof = includeParser.Normalized(desiredLemmm.BodyStartTok.Filename);
        foreach (var file in includeParser.GetListOfAffectedFilesBy(filenameProof)) {
          Console.WriteLine("file = " + filenameProof);
          affectedFiles.Add(file);
        }


      }

      
        // calculate holeEvaluatorConstraint Invocation
        if (constraintFunc != null) {
          Dictionary<string, List<Expression>> typeToExpressionDictForInputs = new Dictionary<string, List<Expression>>();
          foreach (var formal in baseFunc.Formals) {
            var identExpr = Expression.CreateIdentExpr(formal);
            var typeString = formal.Type.ToString();
            if (typeToExpressionDictForInputs.ContainsKey(typeString)) {
              typeToExpressionDictForInputs[typeString].Add(identExpr);
            } else {
              var lst = new List<Expression>();
              lst.Add(identExpr);
              typeToExpressionDictForInputs.Add(typeString, lst);
            }
          }
          var funcCalls = ExpressionFinder.GetAllPossibleFunctionInvocations(program, constraintFunc, typeToExpressionDictForInputs);
          foreach (var funcCall in funcCalls) {
            if (constraintExpr == null) {
              constraintExpr = funcCall;
            } else {
              constraintExpr = Expression.CreateAnd(constraintExpr, funcCall);
            }
          }
          Console.WriteLine($"constraint expr to be added : {Printer.ExprToString(constraintExpr)}");
        }
<<<<<<< HEAD
        expressionFinder.CalcDepthOneAvailableExpresssionsFromFunctionBody(program, desiredFunction);
        // Console.WriteLine(GetBaseLemmaList(baseFunc, null, constraintExpr));

        // expressionFinder.CalcDepthOneAvailableExpresssionsFromFunction(program, desiredFunction);
        desiredFunctionUnresolved = GetFunctionFromUnresolvedClass(unresolvedProgram, funcName);
        // Console.WriteLine("BEFORE");
        if(desiredFunctionUnresolved == null){
          desiredFunctionUnresolved = GetFunction(program, funcName);
        }
      //         Console.WriteLine("--Function to Mutate--");
      // using (var wr = new System.IO.StringWriter()) {
      //   var pr = new Printer(wr);
      //   pr.PrintFunction(desiredFunction, 0,false);
      //   Console.WriteLine(wr.ToString());
      // }
      // Console.WriteLine("--------------");
=======
        expressionFinder.CalcDepthOneAvailableExpresssionsFromFunction(program, desiredFunction);
        desiredFunctionUnresolved = GetFunctionFromUnresolved(unresolvedProgram, funcName);
        if (DafnyOptions.O.HoleEvaluatorRemoveFileLine != null) {
          var fileLineList = DafnyOptions.O.HoleEvaluatorRemoveFileLine.Split(',');
          foreach (var fileLineString in fileLineList) {
            var fileLineArray = fileLineString.Split(':');
            var file = fileLineArray[0];
            var line = Int32.Parse(fileLineArray[1]);
            CodeModifier.EraseFromPredicate(desiredFunctionUnresolved as Predicate, line);
          }
        }
>>>>>>> 495ccc21
        Contract.Assert(desiredFunctionUnresolved != null);
        
        // Console.WriteLine("AFTER");
        topLevelDeclCopy = new Function(
          desiredFunctionUnresolved.tok, desiredFunctionUnresolved.Name, desiredFunctionUnresolved.HasStaticKeyword,
          desiredFunctionUnresolved.IsGhost, desiredFunctionUnresolved.TypeArgs, desiredFunctionUnresolved.Formals,
          desiredFunctionUnresolved.Result, desiredFunctionUnresolved.ResultType, desiredFunctionUnresolved.Req,
          desiredFunctionUnresolved.Reads, desiredFunctionUnresolved.Ens, desiredFunctionUnresolved.Decreases,
          desiredFunctionUnresolved.Body, desiredFunctionUnresolved.ByMethodTok, desiredFunctionUnresolved.ByMethodBody,
          desiredFunctionUnresolved.Attributes, desiredFunctionUnresolved.SignatureEllipsis);
      } else {
        Console.WriteLine($"{funcName} was not found!");
        return false;
      }
<<<<<<< HEAD
       Lemma baseLemma;
       if(proofProg == null){
        baseLemma = GetLemma(program, lemmaName);
      if (baseLemma == null) {
        Console.WriteLine($"couldn't find function {lemmaName}. List of all lemmas:");
        PrintAllLemmas(program, lemmaName);
        return false;
      }
      // Console.WriteLine(getVacuityLemma(baseLemma));
      }else{
         baseLemma = GetLemma(proofProg, lemmaName);
      if (baseLemma == null) {
        Console.WriteLine($"couldn't find function {lemmaName}. List of all lemmas:");
        PrintAllLemmas(program, lemmaName);
        return false;
      }
      // Console.WriteLine(getVacuityLemma(baseLemma));
      }
      using (var wr1 = new System.IO.StringWriter()) {
        var pr1 = new Printer(wr1);
        pr1.PrintMethod(baseLemma, 0,false);
        Console.WriteLine(wr1.ToString());
        // res = wr1.ToString();
      }

=======
      Console.WriteLine($"expressionFinder.availableExpressions.Count == {expressionFinder.availableExpressions.Count}");

      workingFunc = desiredFunctionUnresolved;
      workingConstraintFunc = constraintFunc;
      workingFuncCode = File.ReadAllLines(workingFunc.BodyStartTok.Filename);
      mergedCode.Add(String.Join('\n', workingFuncCode.Take(workingFunc.tok.line - 1)));
      // placeholder for workingLemma
      mergedCode.Add("");
      mergedCode.Add(String.Join('\n', workingFuncCode.Skip(workingFunc.EndToken.line)));

      if (constraintFunc != null && constraintFunc.BodyStartTok.Filename != workingFunc.BodyStartTok.Filename) {
        constraintFuncCode = File.ReadAllText(constraintFunc.BodyStartTok.Filename);
        constraintFuncLineCount = constraintFuncCode.Count(f => (f == '\n'));
      }
      
      lemmaForExprValidityString = GetValidityLemma(Paths[0], null, constraintExpr, -1);
      lemmaForExprValidityLineCount = lemmaForExprValidityString.Count(f => (f == '\n'));

      for (int i = 0; i < expressionFinder.availableExpressions.Count; i++) {
      // for (int i = 0; i < 100; i++) {
        PrintExprAndCreateProcess(unresolvedProgram, expressionFinder.availableExpressions[i], i);
        desiredFunctionUnresolved.Body = topLevelDeclCopy.Body;
      }
      await dafnyVerifier.startProofTasksAccordingToPriority();
      Console.WriteLine("finish");

      dafnyVerifier.Cleanup();
      // bool foundCorrectExpr = false;
>>>>>>> 495ccc21
      
      int initialCount = expressionFinder.availableExpressions.Count;
      ExpressionFinder expressionFindeTest = new ExpressionFinder(this);
      if(mutationsFromParams){
        expressionFindeTest.CalcDepthOneAvailableExpresssionsFromFunction(program, desiredFunction);
        for (int i = 0; i < expressionFindeTest.availableExpressions.Count; i++) {
          Expression simpleAdditiveMutation = Expression.CreateAnd(expressionFindeTest.availableExpressions[i].expr, desiredFunctionUnresolved.Body);
          Console.WriteLine("mutated = " +  Printer.ExprToString(simpleAdditiveMutation));
          expressionFinder.availableExpressions.Add(new ExpressionFinder.ExpressionDepth(simpleAdditiveMutation,1));
        }
                foreach (ExpressionFinder.ExpressionDepth e in expressionFindeTest.availableExpressions){
          // Console.WriteLine(" >> " + Printer.ExprToString(e));
        }
                int comboCount = 0;

        if(depth > 1 ){
        for(int i = 1; i < expressionFindeTest.availableExpressions.Count;i++){
          for(int j = 2; j < expressionFindeTest.availableExpressions.Count;j++){
            if(i != j){
              var exprA = expressionFindeTest.availableExpressions[i];
              var exprB = expressionFindeTest.availableExpressions[j];
              var conjunctExpr = Expression.CreateAnd(exprA.expr, exprB.expr);
              var disjunctExpr = Expression.CreateOr(exprA.expr, exprB.expr);
              // Console.WriteLine("Combo ("+ i +","+ j + ") " + Printer.ExprToString(conjunctExpr));
              // Console.WriteLine("Combo ("+ i +","+ j + ") " + Printer.ExprToString(disjunctExpr));
              
              Expression disjunctDepth2 = Expression.CreateAnd(disjunctExpr, desiredFunctionUnresolved.Body);
              Console.WriteLine("mutated = " +  Printer.ExprToString(disjunctDepth2));
              expressionFinder.availableExpressions.Add(new ExpressionFinder.ExpressionDepth(disjunctDepth2,1));
              Expression conjunctDepth2 = Expression.CreateAnd(conjunctExpr, desiredFunctionUnresolved.Body);
              Console.WriteLine("mutated = " +  Printer.ExprToString(conjunctDepth2));
              expressionFinder.availableExpressions.Add(new ExpressionFinder.ExpressionDepth(conjunctDepth2,1));
              comboCount = comboCount + 2;
            }
          }
        }
      }
        // Console.WriteLine("Combo Count = " + comboCount);
      }//116
      //
      Console.WriteLine($"expressionFinder.availableExpressions.Count == {expressionFinder.availableExpressions.Count}");

      int remainingVal = expressionFinder.availableExpressions.Count;
      Console.WriteLine("--- Begin Is At Least As Weak Pass -- " + remainingVal);
      for (int i = 0; i < expressionFinder.availableExpressions.Count; i++) {
<<<<<<< HEAD
        desiredFunctionUnresolved.Body = topLevelDeclCopy.Body;
        if(unresolvedProofProgram != null){
            PrintExprAndCreateProcessLemmaSeperateProof(unresolvedProgram, unresolvedProofProgram,desiredFunctionUnresolved, baseLemma,proofModuleName,expressionFinder.availableExpressions[i], i,false,true,false);
        }else{
          PrintExprAndCreateProcessLemma(unresolvedProgram, unresolvedProofProgram,desiredFunctionUnresolved, baseLemma,proofModuleName,expressionFinder.availableExpressions[i], i,false,true,false);
        }
=======
      // for (int i = 0; i < 100; i++) {
        UpdateCombinationResult(i);
        // foundCorrectExpr |= combinationResults[i] == Result.CorrectProof;
>>>>>>> 495ccc21
      }
      await dafnyVerifier.startProofTasksAccordingToPriority();
      Console.WriteLine("--- END Is At Least As Weak Pass  -- ");
      Console.WriteLine("--- START Vacuity Pass -- ");
        for (int i = 0; i < expressionFinder.availableExpressions.Count; i++) {
          var isWeaker = isDafnyVerifySuccessful(i);  
          var resolutionError = isResolutionError(i);
          // Console.WriteLine("----THIRD PASS " + i + " :: " + !isSame);
          if(!isWeaker && !resolutionError){
            desiredFunctionUnresolved.Body = topLevelDeclCopy.Body;
            if(unresolvedProofProgram != null){
                PrintExprAndCreateProcessLemmaSeperateProof(unresolvedProgram, unresolvedProofProgram,desiredFunctionUnresolved,baseLemma,proofModuleName,expressionFinder.availableExpressions[i], i,true,false,true);
            }else{
              PrintExprAndCreateProcessLemma(unresolvedProgram, unresolvedProofProgram,desiredFunctionUnresolved,baseLemma,proofModuleName,expressionFinder.availableExpressions[i], i,true,false,true);
            }
            // PrintExprAndCreateProcessLemma(unresolvedProgram, desiredFunctionUnresolved,baseLemma,proofModuleName,expressionFinder.availableExpressions[i], i,true,false,false);
          }else{
            // if(isSame){Console.WriteLine("Failed Afer 2nd PASS:  Index(" + i + ") :: IsSame = " + isSame);}
          Console.WriteLine("Failed Afer 1st PASS:  Index(" + i + ") :: IsWeaker = " + isWeaker + " :: ResolutionError= " + resolutionError);
            remainingVal = remainingVal - 1;
            var requestList = dafnyVerifier.requestsList[i];
            foreach (var request in requestList){
            dafnyVerifier.dafnyOutput[request].Response = "isAtLeastAsWeak";
            }
          }
        }
        await dafnyVerifier.startProofTasksAccordingToPriority();
        Console.WriteLine("--- END Vacuity Pass --");
        Console.WriteLine("--- START Full Proof Pass -- ");
        List<int> vacIndex = new List<int>();
        if(unresolvedProofProgram == null){
        
        for (int i = 0; i < expressionFinder.availableExpressions.Count; i++) {
            var isVacuous = isDafnyVerifySuccessful(i);
            var prevPassRes = dafnyVerifier.dafnyOutput[dafnyVerifier.requestsList[i].First()].Response; //isAtLeastAsWeak
            if(prevPassRes == "isAtLeastAsWeak"){
              Console.WriteLine("Failed Afer 1st PASS:  Index(" + i + ")");
            }else if(isVacuous){
              vacIndex.Add(i);
              // var request = dafnyVerifier.requestsList[i];
              // dafnyVerifier.dafnyOutput[request].Response = "isVacuous";
              Console.WriteLine("Failed Afer 2nd PASS:  Index(" + i + ") :: isVacuous");
            }else{
               desiredFunctionUnresolved.Body = topLevelDeclCopy.Body;
              // PrintExprAndCreateProcessLemma(unresolvedProgram, desiredFunctionUnresolved,baseLemma,proofModuleName,expressionFinder.availableExpressions[i], i,true,false,true);
              PrintExprAndCreateProcessLemma(unresolvedProgram, unresolvedProofProgram,desiredFunctionUnresolved,baseLemma,proofModuleName,expressionFinder.availableExpressions[i], i,true,false,false);
          
            }
          //  var isWeaker = isDafnyVerifySuccessful(i);  
        }
        await dafnyVerifier.startProofTasksAccordingToPriority();
        Console.WriteLine("--- END Full Proof Pass -- ");
        }

        for (int i = 0; i < expressionFinder.availableExpressions.Count; i++) {
                UpdateCombinationResultVacAware(i,vacIndex.Contains(i));
        }
    //   // bool foundCorrectExpr = false;
    //   for (int i = 0; i < expressionFinder.availableExpressions.Count; i++) {
    //     UpdateCombinationResult(i);
    //     // foundCorrectExpr |= combinationResults[i] == Result.CorrectProof;
    //   }

      // Until here, we only check depth 1 of expressions.
      // Now we try to check next depths
<<<<<<< HEAD
      // int numberOfSingleExpr = expressionFinder.availableExpressions.Count;
      // for (int dd = 2; dd <= depth; dd++) {

        // var prevDepthExprStartIndex = expressionFindeTest.availableExpressions.Count;
        // expressionFinder.CalcNextDepthAvailableExpressions();
        // Console.WriteLine(expressionFinder.combinationResults.Count);
        // Console.WriteLine("DEPTH = " + expressionFindeTest.availableExpressions.Count + " :: " + prevDepthExprStartIndex);
      //   for (int i = prevDepthExprStartIndex; i < expressionFinder.availableExpressions.Count; i++) {
      //     var expr = expressionFinder.availableExpressions[i];
      //     PrintExprAndCreateProcess(program, desiredFunction, expr, i);
      //     desiredFunction.Body = topLevelDeclCopy.Body;
      //   }
      //   await dafnyVerifier.startAndWaitUntilAllProcessesFinishAndDumpTheirOutputs();
      //   for (int i = prevDepthExprStartIndex; i < expressionFinder.availableExpressions.Count; i++) {
      //     UpdateCombinationResult(i);
      //   }
      // }
=======
      int numberOfSingleExpr = expressionFinder.availableExpressions.Count;
      for (int dd = 2; dd <= depth; dd++) {
        var prevDepthExprStartIndex = expressionFinder.availableExpressions.Count;
        expressionFinder.CalcNextDepthAvailableExpressions();
        for (int i = prevDepthExprStartIndex; i < expressionFinder.availableExpressions.Count; i++) {
          var expr = expressionFinder.availableExpressions[i];
          PrintExprAndCreateProcess(program, expr, i);
          desiredFunction.Body = topLevelDeclCopy.Body;
        }
        await dafnyVerifier.startAndWaitUntilAllProcessesFinishAndDumpTheirOutputs();
        for (int i = prevDepthExprStartIndex; i < expressionFinder.availableExpressions.Count; i++) {
          UpdateCombinationResult(i);
        }
      }
>>>>>>> 495ccc21
      Console.WriteLine($"{dafnyVerifier.sw.ElapsedMilliseconds / 1000}:: finish exploring, try to calculate implies graph");
      int correctProofCount = 0;
      int correctProofByTimeoutCount = 0;
      int incorrectProofCount = 0;
      int invalidExprCount = 0;
      int falsePredicateCount = 0;
      int vacousProofPass = 0;
      int noMatchingTriggerCount = 0;
      for (int i = 0; i < expressionFinder.availableExpressions.Count; i++) {
<<<<<<< HEAD
        switch (combinationResults[i]) {
          case Result.InvalidExpr: invalidExprCount++; break;
          case Result.FalsePredicate: falsePredicateCount++; break;
          case Result.CorrectProof: correctProofCount++; break;
          case Result.CorrectProofByTimeout: correctProofByTimeoutCount++; break;
=======
      // for (int i = 0; i < 100; i++) {
        switch (combinationResults[i]) {
          case Result.InvalidExpr: invalidExprCount++; break;
          case Result.FalsePredicate: falsePredicateCount++; break;
          case Result.CorrectProof:
            Console.WriteLine($"correct answer: {i} {Printer.ExprToString(expressionFinder.availableExpressions[i].expr)}");
            correctProofCount++; 
            break;
          case Result.CorrectProofByTimeout: 
            Console.WriteLine($"correct answer by timeout: {i}");
            correctProofByTimeoutCount++; 
            break;
>>>>>>> 495ccc21
          case Result.IncorrectProof: incorrectProofCount++; break;
          case Result.NoMatchingTrigger: noMatchingTriggerCount++; break;
          case Result.vacousProofPass: vacousProofPass++; break;
          case Result.Unknown: throw new NotSupportedException();
        }
      }
      // Console.WriteLine("{0,-15} {1,-15} {2,-15} {3,-15} {4, -25} {5, -15} {6, -15}",
      //   "InvalidExpr", "IncorrectProof", "FalsePredicate", "CorrectProof", "CorrectProofByTimeout", "NoMatchingTrigger", "Total");
      // Console.WriteLine("{0,-15} {1,-15} {2,-15} {3,-15} {4, -25} {5, -15} {6, -15}",
      //   invalidExprCount, incorrectProofCount, falsePredicateCount, correctProofCount, correctProofByTimeoutCount,
      //   noMatchingTriggerCount, expressionFinder.availableExpressions.Count);
      Console.WriteLine("{0,-15} {1,-15} {2,-15} {3,-15} {4, -25}",
        "InvalidExpr", "IncorrectProof", "ProofPasses", "vacousPasses","Total");
      Console.WriteLine("{0,-15} {1,-15} {2,-15} {3,-15} {4, -25}",
        invalidExprCount, incorrectProofCount, falsePredicateCount, vacousProofPass, expressionFinder.availableExpressions.Count);
      string executionTimesSummary = "";
      // executionTimes.Sort();
      for (int i = 0; i < executionTimes.Count; i++) {
        executionTimesSummary += $"{i}, {executionTimes[i].ToString()}\n";
      }
      await File.WriteAllTextAsync($"{DafnyOptions.O.HoleEvaluatorWorkingDirectory}/executionTimeSummary.txt",
            executionTimesSummary);

      string startTimesSummary = "";
      // startTimes.Sort();
      for (int i = 0; i < startTimes.Count; i++) {
        startTimesSummary += $"{i}, {(startTimes[i] - startTimes[0]).ToString()}\n";
      }
      await File.WriteAllTextAsync($"{DafnyOptions.O.HoleEvaluatorWorkingDirectory}/startTimeSummary.txt",
            startTimesSummary);
      // for (int i = 0; i < bitArrayList.Count; i++) {
      //   var ba = bitArrayList[i];
      //   Console.WriteLine("------------------------------");
      //   Console.WriteLine(i + " : " +
      //                     Printer.ExprToString(availableExpressions[i]) + " : " +
      //                     combinationResults[i].ToString());
      //   Console.WriteLine(ToBitString(ba));
      //   Console.WriteLine("------------------------------");
      // }
      // return true;

      // int correctExpressionCount = combinationResults.Count(elem => elem.Value == Result.CorrectProof);
      // if (correctExpressionCount == 0) {
      //   Console.WriteLine("Couldn't find any correct answer. Printing 0 error ones");
      //   for (int i = 0; i < availableExpressions.Count; i++) {
      //     if (combinationResults[i] == Result.InvalidExpr) {
      //       var p = dafnyMainExecutor.dafnyProcesses[i];
      //       Console.WriteLine(p.StartInfo.Arguments);
      //       Console.WriteLine(Printer.ExprToString(dafnyMainExecutor.processToExpr[p]));
      //     }
      //   }
      //   return false;
      // }
      // The 0th process represents no change to the predicate, and
      // if that is a correct predicate, it means the proof already 
      // goes through and no additional conjunction is needed.
      if (combinationResults[0] == Result.CorrectProof || combinationResults[0] == Result.CorrectProofByTimeout) {
        Console.WriteLine("proof already goes through and no additional conjunction is needed!");
        return true;
      }
      await dafnyVerifier.FinalizeCleanup();
      return true;
      List<int> correctExpressionsIndex = new List<int>();
      for (int i = 0; i < expressionFinder.availableExpressions.Count; i++) {
        if (combinationResults[i] == Result.CorrectProof || combinationResults[i] == Result.CorrectProofByTimeout)
          correctExpressionsIndex.Add(i);
      }
      // for (int i = 0; i < correctExpressionsIndex.Count; i++) {
      //   Console.WriteLine($"correct Expr #{correctExpressionsIndex[i],3}: {Printer.ExprToString(availableExpressions[correctExpressionsIndex[i]])}");
      // }
      for (int i = 0; i < correctExpressionsIndex.Count; i++) {
        for (int j = i + 1; j < correctExpressionsIndex.Count; j++) {
          {
            PrintImplies(program, desiredFunction, correctExpressionsIndex[i], correctExpressionsIndex[j]);
            PrintImplies(program, desiredFunction, correctExpressionsIndex[j], correctExpressionsIndex[i]);
          }
        }
      }
      dafnyImpliesExecutor.startAndWaitUntilAllProcessesFinishAndDumpTheirOutputs(true);
      Console.WriteLine($"{dafnyVerifier.sw.ElapsedMilliseconds / 1000}:: finish calculating implies, printing the dot graph");
      string graphVizOutput = $"digraph \"{funcName}_implies_graph\" {{\n";
      graphVizOutput += "  // The list of correct expressions\n";
      for (int i = 0; i < correctExpressionsIndex.Count; i++) {
        graphVizOutput += $"  {correctExpressionsIndex[i]} [label=\"{Printer.ExprToString(expressionFinder.availableExpressions[correctExpressionsIndex[i]].expr)}\"];\n";
      }
      graphVizOutput += "\n  // The list of edges:\n";
      foreach (var p in dafnyImpliesExecutor.dafnyProcesses) {
        var availableExprAIndex = dafnyImpliesExecutor.processToAvailableExprAIndex[p];
        var availableExprBIndex = dafnyImpliesExecutor.processToAvailableExprBIndex[p];
        // skip connecting all nodes to true
        if (Printer.ExprToString(expressionFinder.availableExpressions[availableExprAIndex].expr) == "true" ||
            Printer.ExprToString(expressionFinder.availableExpressions[availableExprBIndex].expr) == "true")
          continue;
        var output = dafnyImpliesExecutor.dafnyOutput[p];
        if (output.EndsWith("0 errors\n")) {
          Console.WriteLine($"edge from {availableExprAIndex} to {availableExprBIndex}");
          graphVizOutput += $"  {availableExprAIndex} -> {availableExprBIndex};\n";
        }
      }
      graphVizOutput += "}\n";
      await File.WriteAllTextAsync($"{DafnyOptions.O.HoleEvaluatorWorkingDirectory}graph_{funcName}_implies.dot", graphVizOutput);
      Console.WriteLine($"{dafnyVerifier.sw.ElapsedMilliseconds / 1000}:: end");
      return true;
    }



    public static Function GetFunctionFromUnresolvedClass(Program program, string funcName) {
      int index = funcName.IndexOf('.');
      string moduleName = funcName.Remove(index);
      foreach (var topLevelDecl in program.DefaultModuleDef.TopLevelDecls) {
        if(topLevelDecl.FullDafnyName == moduleName) {
          var lmd = topLevelDecl as LiteralModuleDecl;
          var func = GetFunctionFromModuleDef(lmd.ModuleDef, funcName);
          if (func != null) {
            return func;
          }
        }
      }
      return null;
    }


        public async Task<bool> Evaluate(Program program, Program unresolvedProgram, string funcName, string baseFuncName, int depth) {
      if (DafnyOptions.O.HoleEvaluatorServerIpPortList == null) {
        Console.WriteLine("ip port list is not given. Please specify with /holeEvalServerIpPortList");
        return false;
      }
      if (DafnyOptions.O.HoleEvaluatorCommands != null) {
        var input = File.ReadAllText(DafnyOptions.O.HoleEvaluatorCommands);
        tasksList = Google.Protobuf.JsonParser.Default.Parse<TasksList>(input);
        foreach (var task in tasksList.Tasks) {
          tasksListDictionary.Add(task.Path, task);
        }
      }
      dafnyVerifier = new DafnyVerifierClient(DafnyOptions.O.HoleEvaluatorServerIpPortList, $"output_{funcName}");
      expressionFinder = new ExpressionFinder(this);
      bool runOnce = DafnyOptions.O.HoleEvaluatorRunOnce;
      int timeLimitMultiplier = 2;
      int timeLimitMultiplierLength = 0;
      while (timeLimitMultiplier >= 1) {
        timeLimitMultiplierLength++;
        timeLimitMultiplier /= 10;
      }
      validityLemmaNameStartCol = 30 + timeLimitMultiplierLength;

      // Collect all paths from baseFunc to func
      Console.WriteLine($"{funcName} {baseFuncName} {depth}");
      if (baseFuncName == null) {
        baseFuncName = funcName;
      }
      Function baseFunc = GetFunction(program, baseFuncName);
      if (baseFunc == null) {
        Console.WriteLine($"couldn't find function {baseFuncName}. List of all functions:");
        foreach (var kvp in program.ModuleSigs) {
          foreach (var topLevelDecl in ModuleDefinition.AllFunctions(kvp.Value.ModuleDef.TopLevelDecls)) {
            Console.WriteLine(topLevelDecl.FullDafnyName);
          }
        }
        return false;
      }
      Function constraintFunc = null;
      if (DafnyOptions.O.HoleEvaluatorConstraint != null) {
        constraintFunc = GetFunction(program, DafnyOptions.O.HoleEvaluatorConstraint);
        if (constraintFunc == null) {
          Console.WriteLine($"constraint function {DafnyOptions.O.HoleEvaluatorConstraint} not found!");
          return false;
        }
      }
      CG = GetCallGraph(baseFunc);
      Function func = GetFunction(program, funcName);
      CurrentPath.Add(new Tuple<Function, FunctionCallExpr, Expression>(baseFunc, null, null));
      GetAllPaths(baseFunc, func);
      if (Paths.Count == 0)
        Paths.Add(new List<Tuple<Function, FunctionCallExpr, Expression>>(CurrentPath));
      // foreach (var p in Paths) {
      //   Console.WriteLine(GetValidityLemma(p));
      //   Console.WriteLine("\n----------------------------------------------------------------\n");
      // }
      // return true;

      UnderscoreStr = RandomString(8);
      dafnyVerifier.sw = Stopwatch.StartNew();
      Console.WriteLine($"hole evaluation begins for func {funcName}");
      Function desiredFunction = null;
      Function desiredFunctionUnresolved = null;
      Function topLevelDeclCopy = null;
      desiredFunction = GetFunction(program, funcName);
      if (desiredFunction != null) {
        includeParser = new IncludeParser(program);
        var filename = includeParser.Normalized(desiredFunction.BodyStartTok.Filename);
        foreach (var file in includeParser.GetListOfAffectedFilesBy(filename)) {
          affectedFiles.Add(file);
        }
        dafnyVerifier.InitializeBaseFoldersInRemoteServers(program, includeParser.commonPrefix);
        affectedFiles.Add(filename);
        affectedFiles = affectedFiles.Distinct().ToList();
        // calculate holeEvaluatorConstraint Invocation
        if (constraintFunc != null) {
          Dictionary<string, List<Expression>> typeToExpressionDictForInputs = new Dictionary<string, List<Expression>>();
          foreach (var formal in baseFunc.Formals) {
            var identExpr = Expression.CreateIdentExpr(formal);
            var typeString = formal.Type.ToString();
            if (typeToExpressionDictForInputs.ContainsKey(typeString)) {
              typeToExpressionDictForInputs[typeString].Add(identExpr);
            } else {
              var lst = new List<Expression>();
              lst.Add(identExpr);
              typeToExpressionDictForInputs.Add(typeString, lst);
            }
          }
          var funcCalls = ExpressionFinder.GetAllPossibleFunctionInvocations(program, constraintFunc, typeToExpressionDictForInputs);
          foreach (var funcCall in funcCalls) {
            if (constraintExpr == null) {
              constraintExpr = funcCall;
            } else {
              constraintExpr = Expression.CreateAnd(constraintExpr, funcCall);
            }
          }
          Console.WriteLine($"constraint expr to be added : {Printer.ExprToString(constraintExpr)}");
        }
        expressionFinder.CalcDepthOneAvailableExpresssionsFromFunction(program, desiredFunction);
        desiredFunctionUnresolved = GetFunctionFromUnresolved(unresolvedProgram, funcName);
        if (DafnyOptions.O.HoleEvaluatorRemoveFileLine != "") {
          var fileLineList = DafnyOptions.O.HoleEvaluatorRemoveFileLine.Split(',');
          foreach (var fileLineString in fileLineList) {
            var fileLineArray = fileLineString.Split(':');
            var file = fileLineArray[0];
            var line = Int32.Parse(fileLineArray[1]);
            CodeModifier.EraseFromPredicate(desiredFunctionUnresolved as Predicate, line);
          }
        }
        Contract.Assert(desiredFunctionUnresolved != null);
        topLevelDeclCopy = new Function(
          desiredFunctionUnresolved.tok, desiredFunctionUnresolved.Name, desiredFunctionUnresolved.HasStaticKeyword,
          desiredFunctionUnresolved.IsGhost, desiredFunctionUnresolved.TypeArgs, desiredFunctionUnresolved.Formals,
          desiredFunctionUnresolved.Result, desiredFunctionUnresolved.ResultType, desiredFunctionUnresolved.Req,
          desiredFunctionUnresolved.Reads, desiredFunctionUnresolved.Ens, desiredFunctionUnresolved.Decreases,
          desiredFunctionUnresolved.Body, desiredFunctionUnresolved.ByMethodTok, desiredFunctionUnresolved.ByMethodBody,
          desiredFunctionUnresolved.Attributes, desiredFunctionUnresolved.SignatureEllipsis);
      } else {
        Console.WriteLine($"{funcName} was not found!");
        return false;
      }
      Console.WriteLine($"expressionFinder.availableExpressions.Count == {expressionFinder.availableExpressions.Count}");

      workingFunc = desiredFunctionUnresolved;
      workingConstraintFunc = constraintFunc;
      workingFuncCode = File.ReadAllLines(workingFunc.BodyStartTok.Filename);
      mergedCode.Add(String.Join('\n', workingFuncCode.Take(workingFunc.tok.line - 1)));
      // placeholder for workingLemma
      mergedCode.Add("");
      mergedCode.Add(String.Join('\n', workingFuncCode.Skip(workingFunc.EndToken.line)));

      if (constraintFunc.BodyStartTok.Filename != workingFunc.BodyStartTok.Filename) {
        constraintFuncCode = File.ReadAllText(constraintFunc.BodyStartTok.Filename);
        constraintFuncLineCount = constraintFuncCode.Count(f => (f == '\n'));
      }
      
      lemmaForExprValidityString = GetValidityLemma(Paths[0], null, constraintExpr, -1);
      lemmaForExprValidityLineCount = lemmaForExprValidityString.Count(f => (f == '\n'));

      for (int i = 0; i < expressionFinder.availableExpressions.Count; i++) {
      // for (int i = 0; i < 100; i++) {
        PrintExprAndCreateProcess(unresolvedProgram, expressionFinder.availableExpressions[i], i);
        desiredFunctionUnresolved.Body = topLevelDeclCopy.Body;
      }
      await dafnyVerifier.startProofTasksAccordingToPriority();
      Console.WriteLine("finish");

      dafnyVerifier.Cleanup();
      // bool foundCorrectExpr = false;
      
      for (int i = 0; i < expressionFinder.availableExpressions.Count; i++) {
      // for (int i = 0; i < 100; i++) {
        UpdateCombinationResult(i);
        // foundCorrectExpr |= combinationResults[i] == Result.CorrectProof;
      }

      // Until here, we only check depth 1 of expressions.
      // Now we try to check next depths
      int numberOfSingleExpr = expressionFinder.availableExpressions.Count;
      for (int dd = 2; dd <= depth; dd++) {
        var prevDepthExprStartIndex = expressionFinder.availableExpressions.Count;
        expressionFinder.CalcNextDepthAvailableExpressions();
        for (int i = prevDepthExprStartIndex; i < expressionFinder.availableExpressions.Count; i++) {
          var expr = expressionFinder.availableExpressions[i];
          PrintExprAndCreateProcess(program, expr, i);
          desiredFunction.Body = topLevelDeclCopy.Body;
        }
        await dafnyVerifier.startAndWaitUntilAllProcessesFinishAndDumpTheirOutputs();
        for (int i = prevDepthExprStartIndex; i < expressionFinder.availableExpressions.Count; i++) {
          UpdateCombinationResult(i);
        }
      }
      Console.WriteLine($"{dafnyVerifier.sw.ElapsedMilliseconds / 1000}:: finish exploring, try to calculate implies graph");
      int correctProofCount = 0;
      int correctProofByTimeoutCount = 0;
      int incorrectProofCount = 0;
      int invalidExprCount = 0;
      int falsePredicateCount = 0;
      int noMatchingTriggerCount = 0;
      for (int i = 0; i < expressionFinder.availableExpressions.Count; i++) {
      // for (int i = 0; i < 100; i++) {
        switch (combinationResults[i]) {
          case Result.InvalidExpr: invalidExprCount++; break;
          case Result.FalsePredicate: falsePredicateCount++; break;
          case Result.CorrectProof:
            Console.WriteLine($"correct answer: {i} {Printer.ExprToString(expressionFinder.availableExpressions[i].expr)}");
            correctProofCount++; 
            break;
          case Result.CorrectProofByTimeout: 
            Console.WriteLine($"correct answer by timeout: {i}");
            correctProofByTimeoutCount++; 
            break;
          case Result.IncorrectProof: incorrectProofCount++; break;
          case Result.NoMatchingTrigger: noMatchingTriggerCount++; break;
          case Result.Unknown: throw new NotSupportedException();
        }
      }
      Console.WriteLine("{0,-15} {1,-15} {2,-15} {3,-15} {4, -25} {5, -15} {6, -15}",
        "InvalidExpr", "IncorrectProof", "FalsePredicate", "CorrectProof", "CorrectProofByTimeout", "NoMatchingTrigger", "Total");
      Console.WriteLine("{0,-15} {1,-15} {2,-15} {3,-15} {4, -25} {5, -15} {6, -15}",
        invalidExprCount, incorrectProofCount, falsePredicateCount, correctProofCount, correctProofByTimeoutCount,
        noMatchingTriggerCount, expressionFinder.availableExpressions.Count);
      string executionTimesSummary = "";
      // executionTimes.Sort();
      for (int i = 0; i < executionTimes.Count; i++) {
        executionTimesSummary += $"{i}, {executionTimes[i].ToString()}\n";
      }
      await File.WriteAllTextAsync($"{DafnyOptions.O.HoleEvaluatorWorkingDirectory}/executionTimeSummary.txt",
            executionTimesSummary);

      string startTimesSummary = "";
      // startTimes.Sort();
      for (int i = 0; i < startTimes.Count; i++) {
        startTimesSummary += $"{i}, {(startTimes[i] - startTimes[0]).ToString()}\n";
      }
      await File.WriteAllTextAsync($"{DafnyOptions.O.HoleEvaluatorWorkingDirectory}/startTimeSummary.txt",
            startTimesSummary);
      // for (int i = 0; i < bitArrayList.Count; i++) {
      //   var ba = bitArrayList[i];
      //   Console.WriteLine("------------------------------");
      //   Console.WriteLine(i + " : " +
      //                     Printer.ExprToString(availableExpressions[i]) + " : " +
      //                     combinationResults[i].ToString());
      //   Console.WriteLine(ToBitString(ba));
      //   Console.WriteLine("------------------------------");
      // }
      // return true;

      // int correctExpressionCount = combinationResults.Count(elem => elem.Value == Result.CorrectProof);
      // if (correctExpressionCount == 0) {
      //   Console.WriteLine("Couldn't find any correct answer. Printing 0 error ones");
      //   for (int i = 0; i < availableExpressions.Count; i++) {
      //     if (combinationResults[i] == Result.InvalidExpr) {
      //       var p = dafnyMainExecutor.dafnyProcesses[i];
      //       Console.WriteLine(p.StartInfo.Arguments);
      //       Console.WriteLine(Printer.ExprToString(dafnyMainExecutor.processToExpr[p]));
      //     }
      //   }
      //   return false;
      // }
      // The 0th process represents no change to the predicate, and
      // if that is a correct predicate, it means the proof already 
      // goes through and no additional conjunction is needed.
      if (combinationResults[0] == Result.CorrectProof || combinationResults[0] == Result.CorrectProofByTimeout) {
        Console.WriteLine("proof already goes through and no additional conjunction is needed!");
        return true;
      }
      await dafnyVerifier.FinalizeCleanup();
      return true;
      List<int> correctExpressionsIndex = new List<int>();
      for (int i = 0; i < expressionFinder.availableExpressions.Count; i++) {
        if (combinationResults[i] == Result.CorrectProof || combinationResults[i] == Result.CorrectProofByTimeout)
          correctExpressionsIndex.Add(i);
      }
      // for (int i = 0; i < correctExpressionsIndex.Count; i++) {
      //   Console.WriteLine($"correct Expr #{correctExpressionsIndex[i],3}: {Printer.ExprToString(availableExpressions[correctExpressionsIndex[i]])}");
      // }
      for (int i = 0; i < correctExpressionsIndex.Count; i++) {
        for (int j = i + 1; j < correctExpressionsIndex.Count; j++) {
          {
            PrintImplies(program, desiredFunction, correctExpressionsIndex[i], correctExpressionsIndex[j]);
            PrintImplies(program, desiredFunction, correctExpressionsIndex[j], correctExpressionsIndex[i]);
          }
        }
      }
      dafnyImpliesExecutor.startAndWaitUntilAllProcessesFinishAndDumpTheirOutputs(true);
      Console.WriteLine($"{dafnyVerifier.sw.ElapsedMilliseconds / 1000}:: finish calculating implies, printing the dot graph");
      string graphVizOutput = $"digraph \"{funcName}_implies_graph\" {{\n";
      graphVizOutput += "  // The list of correct expressions\n";
      for (int i = 0; i < correctExpressionsIndex.Count; i++) {
        graphVizOutput += $"  {correctExpressionsIndex[i]} [label=\"{Printer.ExprToString(expressionFinder.availableExpressions[correctExpressionsIndex[i]].expr)}\"];\n";
      }
      graphVizOutput += "\n  // The list of edges:\n";
      foreach (var p in dafnyImpliesExecutor.dafnyProcesses) {
        var availableExprAIndex = dafnyImpliesExecutor.processToAvailableExprAIndex[p];
        var availableExprBIndex = dafnyImpliesExecutor.processToAvailableExprBIndex[p];
        // skip connecting all nodes to true
        if (Printer.ExprToString(expressionFinder.availableExpressions[availableExprAIndex].expr) == "true" ||
            Printer.ExprToString(expressionFinder.availableExpressions[availableExprBIndex].expr) == "true")
          continue;
        var output = dafnyImpliesExecutor.dafnyOutput[p];
        if (output.EndsWith("0 errors\n")) {
          Console.WriteLine($"edge from {availableExprAIndex} to {availableExprBIndex}");
          graphVizOutput += $"  {availableExprAIndex} -> {availableExprBIndex};\n";
        }
      }
      graphVizOutput += "}\n";
      await File.WriteAllTextAsync($"{DafnyOptions.O.HoleEvaluatorWorkingDirectory}graph_{funcName}_implies.dot", graphVizOutput);
      Console.WriteLine($"{dafnyVerifier.sw.ElapsedMilliseconds / 1000}:: end");
      return true;
    }

    public static string GetFullModuleName(ModuleDefinition moduleDef) {
      if (moduleDef.Name == "_module") {
        return "";
      } else if (moduleDef.EnclosingModule.Name == "_module") {
        return moduleDef.Name;
      } else {
        return GetFullModuleName(moduleDef.EnclosingModule) + "." + moduleDef.Name;
      }
    }

    public static string GetFullLemmaNameString(ModuleDefinition moduleDef, string name) {
      if (moduleDef is null) {
        return name;
      }
      foreach (var decl in ModuleDefinition.AllFunctions(moduleDef.TopLevelDecls)) {
        if (decl.ToString() == name) {
          var moduleName = GetFullModuleName(moduleDef);
          return (moduleName == "") ? name : (moduleName + "." + name);
        }
      }
      foreach (var imp in ModuleDefinition.AllDeclarationsAndNonNullTypeDecls(moduleDef.TopLevelDecls)) {
        if (imp is ModuleDecl) {
          var result = GetFullLemmaNameString((imp as ModuleDecl).Signature.ModuleDef, name);
          if (result != "") {
            return result;
          }
        }
      }
      // couldn't find the type definition here, so we should search the parent
      return "";
    }

    public static string GetFullTypeString(ModuleDefinition moduleDef, Type type) {
      if (moduleDef is null) {
        return type.ToString();
      }
      if (type is UserDefinedType) {
        var udt = type as UserDefinedType;
        if (udt.Name == "nat" || udt.Name == "object?")
          return udt.ToString();
        foreach (var decl in moduleDef.TopLevelDecls) {
          if (decl.ToString() == type.ToString()) {
            var moduleName = GetFullModuleName(moduleDef);
            return (moduleName == "") ? type.ToString() : (moduleName + "." + type.ToString());
          }
        }
        if (moduleDef.Name != "_module") {
          foreach (var imp in ModuleDefinition.AllDeclarationsAndNonNullTypeDecls(moduleDef.TopLevelDecls)) {
            if (imp is ModuleDecl) {
              var result = GetFullTypeString((imp as ModuleDecl).Signature.ModuleDef, type);
              if (result != "") {
                return result;
              }
            }
          }
        }
        // couldn't find the type definition here, so we should search the parent
        if (moduleDef.EnclosingModule != moduleDef) {
          return GetFullTypeString(moduleDef.EnclosingModule, type);
        } else {
          return type.ToString();
        }
      } else if (type is CollectionType) {
        var ct = type as CollectionType;
        var result = ct.CollectionTypeName + "<";
        var sep = "";
        foreach (var typeArg in ct.TypeArgs) {
          result += sep + GetFullTypeString(moduleDef, typeArg);
          sep = ",";
        }
        result += ">";
        return result;
      } else {
        return type.ToString();
      }
    }

    public static Tuple<string, string> GetFunctionParamList(Function func, string namePrefix = "") {
      var funcName = func.FullDafnyName;
      string parameterNameTypes = "";
      string paramNames = "";
      var sep = "";
      foreach (var param in func.Formals) {
        parameterNameTypes += sep + namePrefix + param.Name + ":" + GetFullTypeString(func.EnclosingClass.EnclosingModuleDefinition, param.Type);
        paramNames += sep + namePrefix + param.Name;
        sep = ", ";
      }
      return new Tuple<string, string>(paramNames, parameterNameTypes);
    }

    public static Function GetFunction(Program program, string funcName) {
      foreach (var kvp in program.ModuleSigs) {
        foreach (var topLevelDecl in ModuleDefinition.AllFunctions(kvp.Value.ModuleDef.TopLevelDecls)) {
          if (topLevelDecl.FullDafnyName == funcName) {
            return topLevelDecl;
          }
        }
      }
      return null;
    }

    public static Function GetFunctionFromModuleDef(ModuleDefinition moduleDef, string funcName) {
      foreach (var topLevelDecl in moduleDef.TopLevelDecls) {
        if (topLevelDecl is ClassDecl) {
          var cd = topLevelDecl as ClassDecl;
          foreach (var member in cd.Members) {
            if ($"{cd.FullDafnyName}.{member.Name}" == funcName) {
              return member as Function;
            }
          }
        }
      }
      return null;
    }

    public static Function GetFunctionFromUnresolved(Program program, string funcName) {
      int index = funcName.LastIndexOf('.');
      string moduleName = funcName.Remove(index);
      foreach (var topLevelDecl in program.DefaultModuleDef.TopLevelDecls) {
        if (topLevelDecl.FullDafnyName == moduleName) {
          var lmd = topLevelDecl as LiteralModuleDecl;
          var func = GetFunctionFromModuleDef(lmd.ModuleDef, funcName);
          if (func != null) {
            return func;
          }
        }
      }
      return null;
    }

    public void DuplicateAllFiles(Program program, string workingDir, int cnt) {
      if (System.IO.Directory.Exists(workingDir)) {
        System.IO.Directory.Delete(workingDir, true);
      }
      System.IO.Directory.CreateDirectory(workingDir);
      var samples = new List<string>();
      samples.Add(includeParser.Normalized(program.FullName));
      System.IO.Directory.CreateDirectory(Path.GetDirectoryName($"{workingDir}/{samples[0]}"));
      File.Copy(program.FullName, $"{workingDir}/{samples[0]}", true);
      foreach (var file in program.DefaultModuleDef.Includes) {
        samples.Add(includeParser.Normalized(file.CanonicalPath));
      }
      for (int i = 1; i < samples.Count; i++) {
        System.IO.Directory.CreateDirectory(Path.GetDirectoryName($"{workingDir}/{samples[i]}"));
        File.Copy(program.DefaultModuleDef.Includes[i - 1].CanonicalPath, $"{workingDir}/{samples[i]}", true);
      }
    }

<<<<<<< HEAD
    public void PrintExprAndCreateProcessLemma(Program program, Program proofProg,Function func, Lemma lemma,string moduleName,ExpressionFinder.ExpressionDepth expr, int cnt, bool includeProof,bool isWeaker, bool vacTest) {
      bool runOnce = DafnyOptions.O.HoleEvaluatorRunOnce;
      Console.WriteLine("Mutation -> " + $"{cnt}" + ": " + $"{Printer.ExprToString(expr.expr)}");
      var funcName = func.Name;

      string lemmaForExprValidityString = ""; // remove validityCheck
      string basePredicateString = GetBaseLemmaList(func,null, constraintExpr);
      string isSameLemma = "";
      string isStrongerLemma = "";
      string istWeakerLemma = "";

      if(expr.expr is QuantifierExpr){
        isStrongerLemma = GetIsStronger(func,Paths[0], null, constraintExpr,true);
        istWeakerLemma = GetIsWeaker(func,Paths[0], null, constraintExpr,true);
        isSameLemma = GetIsSameLemmaList(func,Paths[0], null, constraintExpr,true);
      }else{
        isStrongerLemma = GetIsStronger(func,Paths[0], null, constraintExpr,false);
        istWeakerLemma = GetIsWeaker(func,Paths[0], null, constraintExpr,false);
        isSameLemma = GetIsSameLemmaList(func,Paths[0], null, constraintExpr,false);
      }

      int lemmaForExprValidityPosition = 0;
      int lemmaForExprValidityStartPosition = 0;
      int basePredicatePosition = 0;
      int basePredicateStartPosition = 0;
=======
    private Function workingFunc = null;
    private Function workingConstraintFunc = null;
    private string[] workingFuncCode;
    private string constraintFuncCode = "";
    private int constraintFuncLineCount = 0;
    private List<string> mergedCode = new List<string>();

    public void PrintExprAndCreateProcess(Program program, ExpressionFinder.ExpressionDepth exprDepth, int cnt) {
      bool runOnce = DafnyOptions.O.HoleEvaluatorRunOnce;
      if (cnt % 5000 == 1) {
        Console.WriteLine($"{dafnyVerifier.sw.ElapsedMilliseconds / 1000}:: {cnt}");
      }
      Console.WriteLine($"{cnt} {Printer.ExprToString(exprDepth.expr)}\t\t{exprDepth.depth}");
      var funcName = workingFunc.Name;

      int lemmaForExprValidityPosition = -1;
      int lemmaForExprValidityStartPosition = -1;

>>>>>>> 495ccc21
      var workingDir = $"{DafnyOptions.O.HoleEvaluatorWorkingDirectory}/{funcName}_{cnt}";
      if (tasksList == null)
      {
        string code = "";
        string proofCode = "";
        using (var wr = new System.IO.StringWriter()) {
          var pr = new Printer(wr, DafnyOptions.PrintModes.DllEmbed);
          pr.UniqueStringBeforeUnderscore = UnderscoreStr;
<<<<<<< HEAD
          // if (expr.HasCardinality) {
          //   func.Body = Expression.CreateAnd(expr, func.Body);
          // } else {
          //   func.Body = Expression.CreateAnd(func.Body, expr);
          // }
          func.Body = expr.expr; // Replace Whole Body
          // lemma.Body = new Block;
      //     Console.WriteLine("--Function is Mutated--");
      // using (var wr1 = new System.IO.StringWriter()) {
      //   var pr1 = new Printer(wr);
      //   pr1.PrintFunction(func, 0,false);
      //   Console.WriteLine(wr1.ToString());
      // }
      // Console.WriteLine("--------------");
=======
          if (exprDepth.expr.HasCardinality) {
            workingFunc.Body = Expression.CreateAnd(exprDepth.expr, workingFunc.Body);
          } else {
            workingFunc.Body = Expression.CreateAnd(workingFunc.Body, exprDepth.expr);
          }
>>>>>>> 495ccc21
          pr.PrintProgram(program, true);
          code = $"// #{cnt}\n";
          code += $"// {Printer.ExprToString(expr.expr)}\n" + Printer.ToStringWithoutNewline(wr) + "\n\n";
          
          int fnIndex = code.IndexOf("predicate " + funcName);
          code = code.Insert(fnIndex-1,basePredicateString+"\n");
          if(!includeProof){
            if(moduleName != null){
              // comment out entire module "assume this is last module"! 
              int moduleLoc = code.IndexOf("module " +moduleName);
              code = code.Insert(moduleLoc-1,"/*"+"\n");
              code = code + "/*";
            }else{
              //Comment out single 'proof' lemma
              // Console.WriteLine("=----> " + lemma.Name);
              int lemmaLoc = code.IndexOf("lemma " +lemma.Name);
              code = code.Insert(lemmaLoc-1,"/*"+"\n");
              code = code.Insert(code.IndexOf("}\n\n",lemmaLoc)-1,"*/"+"\n");
            }
          }
          if(isWeaker){
            fnIndex = code.IndexOf("predicate " + funcName);
            code = code.Insert(fnIndex-1,istWeakerLemma+"\n");
          }
          if((vacTest && includeProof)){
            int lemmaLoc = code.IndexOf("lemma " +lemma.Name);
            int lemmaLocEns = code.IndexOf("{",lemmaLoc);
            // Console.WriteLine("here = " + lemmaLocEns);
            code = code.Insert(lemmaLocEns-1,"ensures false;\n");
          }
          
          // fnIndex = code.IndexOf("predicate " + funcName);
          // code = code.Insert(fnIndex-1,isStrongerLemma+"\n");


          // lemmaForExprValidityStartPosition = code.Count(f => f == '\n') + 1;
          // code += lemmaForExprValidityString + "\n";
          // lemmaForExprValidityPosition = code.Count(f => f == '\n');

          // basePredicateStartPosition = code.Count(f => f == '\n') + 1;
          // code += basePredicateString + "\n";
          // basePredicatePosition = code.Count(f => f == '\n');

          // Console.WriteLine(code.IndexOf("lemma isSame_"+funcName));
          if (DafnyOptions.O.HoleEvaluatorCreateAuxFiles)
            File.WriteAllTextAsync($"{DafnyOptions.O.HoleEvaluatorWorkingDirectory}{funcName}_{cnt}.dfy", code);
        }
        string env = DafnyOptions.O.Environment.Remove(0, 22);
        var argList = env.Split(' ');
        List<string> args = new List<string>();

        foreach (var arg in argList) {
          if (!arg.EndsWith(".dfy") && !arg.StartsWith("/holeEval") && arg.StartsWith("/")&& !arg.StartsWith("/proofName") && !arg.StartsWith("/mutationsFromParams") ) {
            args.Add(arg);
///mutationsFromParams
          }
        }
<<<<<<< HEAD
         if(isWeaker){
          args.Add("/proc:*isAtLeastAsWeak*");
         }else if(includeProof && moduleName == null){
          // args.Add("/proc:*" + lemma.Name +"*");
         }
        // args.Add("/proc:*" + lemma.CompileName );
        foreach (var arg in args) {
          // Console.WriteLine("hereerere "  + arg);
        }
        var changingFilePath = includeParser.Normalized(func.BodyStartTok.Filename);
        var constraintFuncChangingFilePath = includeParser.Normalized(func.BodyStartTok.Filename);
        var remoteFolderPath = dafnyVerifier.DuplicateAllFiles(cnt, changingFilePath);

        args.Add("/compile:0");
        dafnyVerifier.runDafny(code, args,
            expr, cnt, lemmaForExprValidityPosition, lemmaForExprValidityStartPosition,"");
       
      }
      else
      {
        Console.WriteLine("HEHREHREHREHREHREHR __ Duplcate");
        DuplicateAllFiles(program, workingDir, cnt);

        Expression newFuncBody = null;
        if (expr.expr.HasCardinality) {
          newFuncBody = Expression.CreateAnd(expr.expr, func.Body);
        } else {
          newFuncBody = Expression.CreateAnd(func.Body, expr.expr);
        }
        var baseCode = File.ReadAllLines(func.BodyStartTok.Filename);
        if (func.BodyStartTok.line == func.BodyEndTok.line) {
          baseCode[func.BodyStartTok.line - 1] = baseCode[func.BodyStartTok.line - 1].Remove(func.BodyStartTok.col, func.BodyEndTok.col - func.BodyStartTok.col);
          baseCode[func.BodyStartTok.line - 1] = baseCode[func.BodyStartTok.line - 1].Insert(func.BodyStartTok.col + 1, Printer.ExprToString(newFuncBody));
        }
        else {
          baseCode[func.BodyStartTok.line - 1] = baseCode[func.BodyStartTok.line - 1].Remove(func.BodyStartTok.col);
          for (int i = func.BodyStartTok.line; i < func.BodyEndTok.line - 1; i++) {
            baseCode[i] = "";
          }
          baseCode[func.BodyEndTok.line - 1] = baseCode[func.BodyEndTok.line - 1].Remove(0, func.BodyEndTok.col - 1);
          baseCode[func.BodyStartTok.line - 1] = baseCode[func.BodyStartTok.line - 1].Insert(func.BodyStartTok.col, Printer.ExprToString(newFuncBody));
        }
        lemmaForExprValidityStartPosition = baseCode.Length;
        baseCode = baseCode.Append(lemmaForExprValidityString).ToArray();
        lemmaForExprValidityPosition = baseCode.Length;
        var newCode = String.Join('\n', baseCode);
        File.WriteAllTextAsync($"{workingDir}/{includeParser.Normalized(func.BodyStartTok.Filename)}", newCode);
      }
    }


public void PrintExprAndCreateProcessLemmaSeperateProof(Program program, Program proofProg,Function func, Lemma lemma,string moduleName,ExpressionFinder.ExpressionDepth expr, int cnt, bool includeProof,bool isWeaker, bool vacTest) {
      
      if (!includeProof){
      bool runOnce = DafnyOptions.O.HoleEvaluatorRunOnce;
      Console.WriteLine("Mutation -> " + $"{cnt}" + ": " + $"{Printer.ExprToString(expr.expr)}");
      var funcName = func.Name;

      string lemmaForExprValidityString = ""; // remove validityCheck
      string basePredicateString = GetBaseLemmaList(func,null, constraintExpr);
      string isSameLemma = "";
      string isStrongerLemma = "";
      string istWeakerLemma = "";

      if(expr.expr is QuantifierExpr){
        isStrongerLemma = GetIsStronger(func,Paths[0], null, constraintExpr,true);
        istWeakerLemma = GetIsWeaker(func,Paths[0], null, constraintExpr,true);
        isSameLemma = GetIsSameLemmaList(func,Paths[0], null, constraintExpr,true);
      }else{
        isStrongerLemma = GetIsStronger(func,Paths[0], null, constraintExpr,false);
        istWeakerLemma = GetIsWeaker(func,Paths[0], null, constraintExpr,false);
        isSameLemma = GetIsSameLemmaList(func,Paths[0], null, constraintExpr,false);
      }

      int lemmaForExprValidityPosition = 0;
      int lemmaForExprValidityStartPosition = 0;
      int basePredicatePosition = 0;
      int basePredicateStartPosition = 0;
      var workingDir = $"{DafnyOptions.O.HoleEvaluatorWorkingDirectory}/{funcName}_{cnt}";
      if (tasksList == null)
      {
        string code = "";
        string proofCode = "";
        using (var wr = new System.IO.StringWriter()) {
          var pr = new Printer(wr, DafnyOptions.PrintModes.DllEmbed);
          pr.UniqueStringBeforeUnderscore = UnderscoreStr;
          // if (expr.HasCardinality) {
          //   func.Body = Expression.CreateAnd(expr, func.Body);
          // } else {
          //   func.Body = Expression.CreateAnd(func.Body, expr);
          // }
          func.Body = expr.expr; // Replace Whole Body
          // lemma.Body = new Block;
        //     Console.WriteLine("--Function is Mutated--");
        // using (var wr1 = new System.IO.StringWriter()) {
        //   var pr1 = new Printer(wr);
        //   pr1.PrintFunction(func, 0,false);
        //   Console.WriteLine(wr1.ToString());
        // }
        // Console.WriteLine("--------------");
          pr.PrintProgram(program, true);
          code = $"// #{cnt}\n";
          code += $"// {Printer.ExprToString(expr.expr)}\n" + Printer.ToStringWithoutNewline(wr) + "\n\n";
          
          int fnIndex = code.IndexOf("predicate " + funcName);
          code = code.Insert(fnIndex-1,basePredicateString+"\n");
          // if(!includeProof){
          //   if(moduleName != null){
          //     // comment out entire module "assume this is last module"! 
          //     int moduleLoc = code.IndexOf("module " +moduleName);
          //     code = code.Insert(moduleLoc-1,"/*"+"\n");
          //     code = code + "/*";
          //   }else{
          //     //Comment out single 'proof' lemma
          //     Console.WriteLine("=----> " + lemma.Name);
          //     int lemmaLoc = code.IndexOf("lemma " +lemma.Name);
          //     code = code.Insert(lemmaLoc-1,"/*"+"\n");
          //     code = code.Insert(code.IndexOf("}\n\n",lemmaLoc)-1,"*/"+"\n");
          //   }
          // }
          if(isWeaker){
            fnIndex = code.IndexOf("predicate " + funcName);
            code = code.Insert(fnIndex-1,istWeakerLemma+"\n");
          }
          if((vacTest && includeProof)){
            int lemmaLoc = code.IndexOf("lemma " +lemma.Name);
            int lemmaLocEns = code.IndexOf("{",lemmaLoc);
            // Console.WriteLine("here = " + lemmaLocEns);
            code = code.Insert(lemmaLocEns-1,"ensures false;\n");
          }
          
          // fnIndex = code.IndexOf("predicate " + funcName);
          // code = code.Insert(fnIndex-1,isStrongerLemma+"\n");


          // lemmaForExprValidityStartPosition = code.Count(f => f == '\n') + 1;
          // code += lemmaForExprValidityString + "\n";
          // lemmaForExprValidityPosition = code.Count(f => f == '\n');

          // basePredicateStartPosition = code.Count(f => f == '\n') + 1;
          // code += basePredicateString + "\n";
          // basePredicatePosition = code.Count(f => f == '\n');

          // Console.WriteLine(code.IndexOf("lemma isSame_"+funcName));
          if (DafnyOptions.O.HoleEvaluatorCreateAuxFiles)
            File.WriteAllTextAsync($"{DafnyOptions.O.HoleEvaluatorWorkingDirectory}{funcName}_{cnt}.dfy", code);
        }
        string env = DafnyOptions.O.Environment.Remove(0, 22);
        var argList = env.Split(' ');
        List<string> args = new List<string>();

        foreach (var arg in argList) {
          if (!arg.EndsWith(".dfy") && !arg.StartsWith("/holeEval") && arg.StartsWith("/")&& !arg.StartsWith("/proofName") && !arg.StartsWith("/mutationsFromParams") ) {
            args.Add(arg);
          }
        }
         if(isWeaker){
          args.Add("/proc:*isAtLeastAsWeak*");
         }else if(includeProof && moduleName == null){
          // args.Add("/proc:*" + lemma.Name +"*");
         }
        // args.Add("/proc:*" + lemma.CompileName );
        foreach (var arg in args) {
          // Console.WriteLine("hereerere "  + arg);
        }
        args.Add("/compile:0");
        dafnyVerifier.runDafny(code, args,
            expr, cnt, lemmaForExprValidityPosition, lemmaForExprValidityStartPosition,"");
       
      }
      else
      {
        DuplicateAllFiles(program, workingDir, cnt);

        Expression newFuncBody = null;
        if (expr.expr.HasCardinality) {
          newFuncBody = Expression.CreateAnd(expr.expr, func.Body);
        } else {
          newFuncBody = Expression.CreateAnd(func.Body, expr.expr);
        }
        var baseCode = File.ReadAllLines(func.BodyStartTok.Filename);
        if (func.BodyStartTok.line == func.BodyEndTok.line) {
          baseCode[func.BodyStartTok.line - 1] = baseCode[func.BodyStartTok.line - 1].Remove(func.BodyStartTok.col, func.BodyEndTok.col - func.BodyStartTok.col);
          baseCode[func.BodyStartTok.line - 1] = baseCode[func.BodyStartTok.line - 1].Insert(func.BodyStartTok.col + 1, Printer.ExprToString(newFuncBody));
        }
        else {
          baseCode[func.BodyStartTok.line - 1] = baseCode[func.BodyStartTok.line - 1].Remove(func.BodyStartTok.col);
          for (int i = func.BodyStartTok.line; i < func.BodyEndTok.line - 1; i++) {
            baseCode[i] = "";
          }
          baseCode[func.BodyEndTok.line - 1] = baseCode[func.BodyEndTok.line - 1].Remove(0, func.BodyEndTok.col - 1);
          baseCode[func.BodyStartTok.line - 1] = baseCode[func.BodyStartTok.line - 1].Insert(func.BodyStartTok.col, Printer.ExprToString(newFuncBody));
        }
        lemmaForExprValidityStartPosition = baseCode.Length;
        baseCode = baseCode.Append(lemmaForExprValidityString).ToArray();
        lemmaForExprValidityPosition = baseCode.Length;
        var newCode = String.Join('\n', baseCode);
        File.WriteAllTextAsync($"{workingDir}/{includeParser.Normalized(func.BodyStartTok.Filename)}", newCode);
      }
    }else{
      Console.WriteLine("Mutation(proof) -> " + $"{cnt}" + ": " + $"{Printer.ExprToString(expr.expr)}");
       string code = "";
        string proofCode = "";
          var lemmaName = lemma.Name;
      var funcName = func.Name;

      int lemmaForExprValidityPosition = 0;
      int lemmaForExprValidityStartPosition = 0;
      int basePredicatePosition = 0;
      int basePredicateStartPosition = 0;
      var workingDir = $"{DafnyOptions.O.HoleEvaluatorWorkingDirectory}/{lemmaName}_{cnt}";

        using (var wr = new System.IO.StringWriter()) {
          var pr = new Printer(wr, DafnyOptions.PrintModes.DllEmbed);
          pr.UniqueStringBeforeUnderscore = UnderscoreStr;
          func.Body = expr.expr;
      
          pr.PrintProgram(proofProg, true);
          code = $"// #{cnt}\n";
          code += $"// {Printer.ExprToString(expr.expr)}\n" + Printer.ToStringWithoutNewline(wr) + "\n\n";

          int fnIndex = code.IndexOf("predicate " + funcName);
          int fnIndex1 = code.IndexOf("{",fnIndex);

          code = code.Insert(fnIndex1+1,Printer.ExprToString(expr.expr)+$"/*\n");
                    int fnIndex2 = code.IndexOf("}",fnIndex1);

          code = code.Insert(fnIndex2-1,$"*/ \n");
            // Console.WriteLine(code);

          if (DafnyOptions.O.HoleEvaluatorCreateAuxFiles)
            File.WriteAllTextAsync($"{DafnyOptions.O.HoleEvaluatorWorkingDirectory}{lemmaName}_{cnt}.dfy", code);
        }
         string env = DafnyOptions.O.Environment.Remove(0, 22);
        var argList = env.Split(' ');
        List<string> args = new List<string>();

        foreach (var arg in argList) {
          if (!arg.EndsWith(".dfy") && !arg.StartsWith("/holeEval") && arg.StartsWith("/")&& !arg.StartsWith("/proofName") && !arg.StartsWith("/mutationsFromParams") ) {
            args.Add(arg);
          }
        }
         args.Add("/proc:*"+lemmaName+"*");
        args.Add("/compile:0");
        dafnyVerifier.runDafny(code, args,
            expr, cnt, lemmaForExprValidityPosition, lemmaForExprValidityStartPosition,"");

    }
  }


    private Function workingFunc = null;
    private Function workingConstraintFunc = null;
    private string[] workingFuncCode;
    private string constraintFuncCode = "";
    private int constraintFuncLineCount = 0;
    private List<string> mergedCode = new List<string>();

        public void PrintExprAndCreateProcess(Program program, ExpressionFinder.ExpressionDepth exprDepth, int cnt) {
      bool runOnce = DafnyOptions.O.HoleEvaluatorRunOnce;
      if (cnt % 5000 == 1) {
        Console.WriteLine($"{dafnyVerifier.sw.ElapsedMilliseconds / 1000}:: {cnt}");
      }
      Console.WriteLine($"{cnt} {Printer.ExprToString(exprDepth.expr)}\t\t{exprDepth.depth}");
      var funcName = workingFunc.Name;

      int lemmaForExprValidityPosition = -1;
      int lemmaForExprValidityStartPosition = -1;

      var workingDir = $"{DafnyOptions.O.HoleEvaluatorWorkingDirectory}/{funcName}_{cnt}";
      if (tasksList == null) {
        string code = "";
        using (var wr = new System.IO.StringWriter()) {
          var pr = new Printer(wr, DafnyOptions.PrintModes.DllEmbed);
          pr.UniqueStringBeforeUnderscore = UnderscoreStr;
          if (exprDepth.expr.HasCardinality) {
            workingFunc.Body = Expression.CreateAnd(exprDepth.expr, workingFunc.Body);
          } else {
            workingFunc.Body = Expression.CreateAnd(workingFunc.Body, exprDepth.expr);
          }
          pr.PrintProgram(program, true);
          code = $"// #{cnt}\n";
          code += $"// {Printer.ExprToString(exprDepth.expr)}\n" + Printer.ToStringWithoutNewline(wr) + "\n\n";
          lemmaForExprValidityStartPosition = code.Count(f => f == '\n') + 1;
          code += "" + "\n";
          lemmaForExprValidityPosition = code.Count(f => f == '\n');
          if (DafnyOptions.O.HoleEvaluatorCreateAuxFiles)
            File.WriteAllTextAsync($"{DafnyOptions.O.HoleEvaluatorWorkingDirectory}{funcName}_{cnt}.dfy", code);
        }
        string env = DafnyOptions.O.Environment.Remove(0, 22);
        var argList = env.Split(' ');
        List<string> args = new List<string>();
        foreach (var arg in argList) {
          if (!arg.EndsWith(".dfy") && !arg.StartsWith("/holeEval") && arg.StartsWith("/")) {
            args.Add(arg);
          }
        }
        args.Add("/exitAfterFirstError");
        dafnyVerifier.runDafny(code, args,
            exprDepth, cnt, lemmaForExprValidityPosition, lemmaForExprValidityStartPosition, "");
      } else {
        var changingFilePath = includeParser.Normalized(workingFunc.BodyStartTok.Filename);
        var constraintFuncChangingFilePath = includeParser.Normalized(workingConstraintFunc.BodyStartTok.Filename);
        var remoteFolderPath = dafnyVerifier.DuplicateAllFiles(cnt, changingFilePath);

        var clonedWorkingFunc = cloner.CloneFunction(workingFunc);
        if (exprDepth.expr.HasCardinality) {
          clonedWorkingFunc.Body = Expression.CreateAnd(clonedWorkingFunc.Body, exprDepth.expr);
        } else {
          clonedWorkingFunc.Body = Expression.CreateAnd(exprDepth.expr, clonedWorkingFunc.Body);
        }
        using (var wr = new System.IO.StringWriter()) {
          var pr = new Printer(wr, DafnyOptions.PrintModes.DllEmbed);
          pr.PrintFunction(clonedWorkingFunc, 0, false);
          mergedCode[1] = Printer.ToStringWithoutNewline(wr);
        }
        var newCode = String.Join('\n', mergedCode);

=======
        args.Add("/exitAfterFirstError");
        dafnyVerifier.runDafny(code, args,
            exprDepth, cnt, lemmaForExprValidityPosition, lemmaForExprValidityStartPosition, "");
      } else {
        var changingFilePath = includeParser.Normalized(workingFunc.BodyStartTok.Filename);
        var constraintFuncChangingFilePath = includeParser.Normalized(workingConstraintFunc.BodyStartTok.Filename);
        var remoteFolderPath = dafnyVerifier.DuplicateAllFiles(cnt, changingFilePath);

        var clonedWorkingFunc = cloner.CloneFunction(workingFunc);
        if (exprDepth.expr.HasCardinality) {
          clonedWorkingFunc.Body = Expression.CreateAnd(clonedWorkingFunc.Body, exprDepth.expr);
        } else {
          clonedWorkingFunc.Body = Expression.CreateAnd(exprDepth.expr, clonedWorkingFunc.Body);
        }
        using (var wr = new System.IO.StringWriter()) {
          var pr = new Printer(wr, DafnyOptions.PrintModes.DllEmbed);
          pr.PrintFunction(clonedWorkingFunc, 0, false);
          mergedCode[1] = Printer.ToStringWithoutNewline(wr);
        }
        var newCode = String.Join('\n', mergedCode);

>>>>>>> 495ccc21
        if (constraintFuncCode != "") {
          lemmaForExprValidityStartPosition = constraintFuncLineCount + 2;
          var newBaseCode = constraintFuncCode + "\n" + lemmaForExprValidityString;
          lemmaForExprValidityPosition = lemmaForExprValidityStartPosition + lemmaForExprValidityLineCount;
          dafnyVerifier.runDafny(newBaseCode, tasksListDictionary[constraintFuncChangingFilePath].Arguments.ToList(),
              exprDepth, cnt, lemmaForExprValidityPosition, lemmaForExprValidityStartPosition,
              $"{remoteFolderPath.Path}/{constraintFuncChangingFilePath}");

          dafnyVerifier.runDafny(newCode, tasksListDictionary[changingFilePath].Arguments.ToList(),
              exprDepth, cnt, -1, -1, $"{remoteFolderPath.Path}/{changingFilePath}");
        } else {
          var newCodeLineCount = newCode.Count(f => (f == '\n'));
          lemmaForExprValidityStartPosition = newCodeLineCount + 2;
          newCode += "\n" + lemmaForExprValidityString;
          lemmaForExprValidityPosition = newCodeLineCount + lemmaForExprValidityLineCount;
          dafnyVerifier.runDafny(newCode, tasksListDictionary[changingFilePath].Arguments.ToList(),
              exprDepth, cnt, lemmaForExprValidityPosition, lemmaForExprValidityStartPosition,
              $"{remoteFolderPath.Path}/{changingFilePath}");
        }

        // File.WriteAllTextAsync($"{workingDir}/{changingFilePath}", newCode);
        foreach (var f in affectedFiles) {
          if (f != changingFilePath && f != constraintFuncChangingFilePath) {
            // var code = File.ReadAllLines($"{workingDir}/{f}");
            dafnyVerifier.runDafny("", tasksListDictionary[f].Arguments.ToList(),
              exprDepth, cnt, -1, -1, $"{remoteFolderPath.Path}/{f}");
          // } else {
            // dafnyVerifier.runDafny(String.Join('\n', code), tasksListDictionary[f].Arguments.ToList(),
            //   expr, cnt, lemmaForExprValidityPosition, lemmaForExprValidityStartPosition);
          }
        }
      }
    }

     public Boolean isDafnyVerifySuccessful(int i)
  {
    var request = dafnyVerifier.requestsList[i].First();
      var position = dafnyVerifier.requestToPostConditionPosition[request];
      var lemmaStartPosition = dafnyVerifier.requestToLemmaStartPosition[request];
      var output = dafnyVerifier.dafnyOutput[request];
      var response = output.Response;
      var filePath = output.FileName;
      var startTime = output.StartTime;
      var execTime = output.ExecutionTime;
      executionTimes.Add(execTime);
      startTimes.Add(startTime);
      var expectedOutput =
        $"{filePath}({position},0): Error: A postcondition might not hold on this return path.";
      var expectedInconclusiveOutputStart =
        $"{filePath}({lemmaStartPosition},{validityLemmaNameStartCol}): Verification inconclusive";
      var res = DafnyVerifierClient.IsCorrectOutput(response, expectedOutput, expectedInconclusiveOutputStart);
      return response.EndsWith("0 errors\n");
  }


    public static Result IsCorrectOutput(string output, string expectedOutput, string expectedInconclusiveOutputStart) {
      if (output.EndsWith("1 error\n")) {
        var outputList = output.Split('\n');
        return ((outputList.Length >= 7) && (outputList[outputList.Length - 7] == expectedOutput)) ? Result.CorrectProof : Result.IncorrectProof;
      } else if (output.EndsWith("1 inconclusive\n")) {
        var outputList = output.Split('\n');
        return ((outputList.Length >= 4) && outputList[outputList.Length - 4].StartsWith(expectedInconclusiveOutputStart)) ? Result.CorrectProofByTimeout : Result.IncorrectProof;
      } else {
        return Result.IncorrectProof;
      }
    }
    
  public Boolean isResolutionError(int i)
  {
    var request = dafnyVerifier.requestsList[i].First();
      var position = dafnyVerifier.requestToPostConditionPosition[request];
      var lemmaStartPosition = dafnyVerifier.requestToLemmaStartPosition[request];
      var output = dafnyVerifier.dafnyOutput[request];
      var response = output.Response;
      var filePath = output.FileName;
      var startTime = output.StartTime;
      var execTime = output.ExecutionTime;
      executionTimes.Add(execTime);
      startTimes.Add(startTime);
      return response.Contains("parse errors") || response.Contains("resolution/type errors") || response.Contains("Error: arguments");
  }

    public void PrintImplies(Program program, Function func, int availableExprAIndex, int availableExprBIndex) {
      // Console.WriteLine($"print implies {availableExprAIndex} {availableExprBIndex}");
      var funcName = func.FullDafnyName;
      var paramList = GetFunctionParamList(func);
      var parameterNameTypes = paramList.Item2;
      string lemmaForCheckingImpliesString = "lemma checkIfExprAImpliesExprB(";
      lemmaForCheckingImpliesString += parameterNameTypes + ")\n";
      Expression A = expressionFinder.availableExpressions[availableExprAIndex].expr;
      Expression B = expressionFinder.availableExpressions[availableExprBIndex].expr;
      lemmaForCheckingImpliesString += "  requires " + Printer.ExprToString(A) + "\n";
      lemmaForCheckingImpliesString += "  ensures " + Printer.ExprToString(B) + "\n";
      lemmaForCheckingImpliesString += "{}";

      int lemmaForCheckingImpliesPosition = 0;

      using (var wr = new System.IO.StringWriter()) {
        var pr = new Printer(wr, DafnyOptions.PrintModes.DllEmbed);
        pr.UniqueStringBeforeUnderscore = UnderscoreStr;
        pr.PrintProgram(program, true);
        var code = $"// Implies {Printer.ExprToString(A)} ==> {Printer.ExprToString(B)}\n" + Printer.ToStringWithoutNewline(wr) + "\n\n";
        code += lemmaForCheckingImpliesString + "\n";
        lemmaForCheckingImpliesPosition = code.Count(f => f == '\n');
        File.WriteAllTextAsync($"{DafnyOptions.O.HoleEvaluatorWorkingDirectory}{funcName}_implies_{availableExprAIndex}_{availableExprBIndex}.dfy", code);
      }

      string dafnyBinaryPath = System.Reflection.Assembly.GetEntryAssembly().Location;
      dafnyBinaryPath = dafnyBinaryPath.Substring(0, dafnyBinaryPath.Length - 4);
      string env = DafnyOptions.O.Environment.Remove(0, 22);
      var argList = env.Split(' ');
      string args = "";
      foreach (var arg in argList) {
        if (!arg.EndsWith(".dfy") && !arg.StartsWith("/holeEval") && !arg.StartsWith("/proc:") && args.StartsWith("/")) {
          args += arg + " ";
        }
      }
      dafnyImpliesExecutor.createProcessWithOutput(dafnyBinaryPath,
        $"{args} {DafnyOptions.O.HoleEvaluatorWorkingDirectory}{funcName}_implies_{availableExprAIndex}_{availableExprBIndex}.dfy /proc:Impl*checkIfExprAImpliesExprB*",
        availableExprAIndex, availableExprBIndex, -1, lemmaForCheckingImpliesPosition,
        $"{funcName}_implies_{availableExprAIndex}_{availableExprBIndex}.dfy");
    }

  }
}<|MERGE_RESOLUTION|>--- conflicted
+++ resolved
@@ -38,7 +38,7 @@
           .Select(s => s[random.Next(s.Length)]).ToArray());
     }
     public ExpressionFinder expressionFinder = null;
-        private Cloner cloner = new Cloner();
+        // private Cloner cloner = new Cloner();
     private List<BitArray> bitArrayList = new List<BitArray>();
     private List<float> executionTimes = new List<float>();
     private List<float> startTimes = new List<float>();
@@ -65,8 +65,8 @@
     public static string lemmaForExprValidityString = "";
     private static int lemmaForExprValidityLineCount = 0;
 
-    public static string lemmaForExprValidityString = "";
-    private static int lemmaForExprValidityLineCount = 0;
+    // public static string lemmaForExprValidityString = "";
+    // private static int lemmaForExprValidityLineCount = 0;
     private void UpdateCombinationResult(int index) {
       var requestList = dafnyVerifier.requestsList[index];
       for (int i = 0; i < requestList.Count; i++) {
@@ -118,7 +118,8 @@
 
     private void UpdateCombinationResultVacAware(int index,bool vac) {
       var requestList = dafnyVerifier.requestsList[index];
-      foreach (var request in requestList) {
+      var request = requestList.Last();
+      // foreach (var request in requestList) {
         var position = dafnyVerifier.requestToPostConditionPosition[request];
         var lemmaStartPosition = dafnyVerifier.requestToLemmaStartPosition[request];
         var output = dafnyVerifier.dafnyOutput[request];
@@ -128,19 +129,21 @@
         var execTime = output.ExecutionTime;
         executionTimes.Add(execTime);
         startTimes.Add(startTime);
-        Result res;
-        if (position != -1) {
+        // Result res;
+        // if (position != -1) {
           var expectedOutput =
             $"{filePath}({position},0): Error: A postcondition might not hold on this return path.";
           var expectedInconclusiveOutputStart =
             $"{filePath}({lemmaStartPosition},{validityLemmaNameStartCol}): Verification inconclusive";
-          // Console.WriteLine($"{index} => {output}");
-          // Console.WriteLine($"{output.EndsWith("0 errors\n")} {output.EndsWith($"resolution/type errors detected in {fileName}.dfy\n")}");
-          // Console.WriteLine($"----------------------------------------------------------------");
-          res = DafnyVerifierClient.IsCorrectOutputForValidityCheck(response, expectedOutput, expectedInconclusiveOutputStart);
-        } else {
-          res = DafnyVerifierClient.IsCorrectOutputForNoErrors(response);
-        }
+        //   // Console.WriteLine($"{index} => {output}");
+        //   // Console.WriteLine($"{output.EndsWith("0 errors\n")} {output.EndsWith($"resolution/type errors detected in {fileName}.dfy\n")}");
+        //   // Console.WriteLine($"----------------------------------------------------------------");
+        //   res = DafnyVerifierClient.IsCorrectOutputForValidityCheck(response, expectedOutput, expectedInconclusiveOutputStart);
+        // } else {
+        //   res = DafnyVerifierClient.IsCorrectOutputForNoErrors(response);
+        // }
+        var res = DafnyVerifierClient.IsCorrectOutput(response, expectedOutput, expectedInconclusiveOutputStart);
+
         if (res != Result.IncorrectProof) {
           // correctExpressions.Add(dafnyMainExecutor.processToExpr[p]);
           // Console.WriteLine(output);
@@ -157,15 +160,15 @@
           Console.WriteLine("Mutation that Passes = " + index);
           combinationResults[index] = Result.FalsePredicate;
         }
-        break;
+        // break;
       }else if (response.EndsWith($"resolution/type errors detected in {Path.GetFileName(filePath)}\n")) {
           combinationResults[index] = Result.InvalidExpr;
-          break;
+          // break;
         } else {
           combinationResults[index] = Result.IncorrectProof;
-          break;
-        }
-      }
+          // break;
+        }
+      // }
       expressionFinder.combinationResults[index] = combinationResults[index];
     }
 
@@ -776,25 +779,25 @@
           }
           Console.WriteLine($"constraint expr to be added : {Printer.ExprToString(constraintExpr)}");
         }
-<<<<<<< HEAD
-        expressionFinder.CalcDepthOneAvailableExpresssionsFromFunctionBody(program, desiredFunction);
-        // Console.WriteLine(GetBaseLemmaList(baseFunc, null, constraintExpr));
-
+        //MERGE
+            expressionFinder.CalcDepthOneAvailableExpresssionsFromFunctionBody(program, desiredFunction);
+          //   // Console.WriteLine(GetBaseLemmaList(baseFunc, null, constraintExpr));
+
+          //   // expressionFinder.CalcDepthOneAvailableExpresssionsFromFunction(program, desiredFunction);
+          //   desiredFunctionUnresolved = GetFunctionFromUnresolvedClass(unresolvedProgram, funcName);
+          //   // Console.WriteLine("BEFORE");
+          //   if(desiredFunctionUnresolved == null){
+          //     desiredFunctionUnresolved = GetFunction(program, funcName);
+          //   }
+          // //         Console.WriteLine("--Function to Mutate--");
+          // // using (var wr = new System.IO.StringWriter()) {
+          // //   var pr = new Printer(wr);
+          // //   pr.PrintFunction(desiredFunction, 0,false);
+          // //   Console.WriteLine(wr.ToString());
+          // // }
+          // // Console.WriteLine("--------------");
+      //MERGE 
         // expressionFinder.CalcDepthOneAvailableExpresssionsFromFunction(program, desiredFunction);
-        desiredFunctionUnresolved = GetFunctionFromUnresolvedClass(unresolvedProgram, funcName);
-        // Console.WriteLine("BEFORE");
-        if(desiredFunctionUnresolved == null){
-          desiredFunctionUnresolved = GetFunction(program, funcName);
-        }
-      //         Console.WriteLine("--Function to Mutate--");
-      // using (var wr = new System.IO.StringWriter()) {
-      //   var pr = new Printer(wr);
-      //   pr.PrintFunction(desiredFunction, 0,false);
-      //   Console.WriteLine(wr.ToString());
-      // }
-      // Console.WriteLine("--------------");
-=======
-        expressionFinder.CalcDepthOneAvailableExpresssionsFromFunction(program, desiredFunction);
         desiredFunctionUnresolved = GetFunctionFromUnresolved(unresolvedProgram, funcName);
         if (DafnyOptions.O.HoleEvaluatorRemoveFileLine != null) {
           var fileLineList = DafnyOptions.O.HoleEvaluatorRemoveFileLine.Split(',');
@@ -805,7 +808,6 @@
             CodeModifier.EraseFromPredicate(desiredFunctionUnresolved as Predicate, line);
           }
         }
->>>>>>> 495ccc21
         Contract.Assert(desiredFunctionUnresolved != null);
         
         // Console.WriteLine("AFTER");
@@ -820,7 +822,6 @@
         Console.WriteLine($"{funcName} was not found!");
         return false;
       }
-<<<<<<< HEAD
        Lemma baseLemma;
        if(proofProg == null){
         baseLemma = GetLemma(program, lemmaName);
@@ -846,36 +847,6 @@
         // res = wr1.ToString();
       }
 
-=======
-      Console.WriteLine($"expressionFinder.availableExpressions.Count == {expressionFinder.availableExpressions.Count}");
-
-      workingFunc = desiredFunctionUnresolved;
-      workingConstraintFunc = constraintFunc;
-      workingFuncCode = File.ReadAllLines(workingFunc.BodyStartTok.Filename);
-      mergedCode.Add(String.Join('\n', workingFuncCode.Take(workingFunc.tok.line - 1)));
-      // placeholder for workingLemma
-      mergedCode.Add("");
-      mergedCode.Add(String.Join('\n', workingFuncCode.Skip(workingFunc.EndToken.line)));
-
-      if (constraintFunc != null && constraintFunc.BodyStartTok.Filename != workingFunc.BodyStartTok.Filename) {
-        constraintFuncCode = File.ReadAllText(constraintFunc.BodyStartTok.Filename);
-        constraintFuncLineCount = constraintFuncCode.Count(f => (f == '\n'));
-      }
-      
-      lemmaForExprValidityString = GetValidityLemma(Paths[0], null, constraintExpr, -1);
-      lemmaForExprValidityLineCount = lemmaForExprValidityString.Count(f => (f == '\n'));
-
-      for (int i = 0; i < expressionFinder.availableExpressions.Count; i++) {
-      // for (int i = 0; i < 100; i++) {
-        PrintExprAndCreateProcess(unresolvedProgram, expressionFinder.availableExpressions[i], i);
-        desiredFunctionUnresolved.Body = topLevelDeclCopy.Body;
-      }
-      await dafnyVerifier.startProofTasksAccordingToPriority();
-      Console.WriteLine("finish");
-
-      dafnyVerifier.Cleanup();
-      // bool foundCorrectExpr = false;
->>>>>>> 495ccc21
       
       int initialCount = expressionFinder.availableExpressions.Count;
       ExpressionFinder expressionFindeTest = new ExpressionFinder(this);
@@ -921,18 +892,12 @@
       int remainingVal = expressionFinder.availableExpressions.Count;
       Console.WriteLine("--- Begin Is At Least As Weak Pass -- " + remainingVal);
       for (int i = 0; i < expressionFinder.availableExpressions.Count; i++) {
-<<<<<<< HEAD
         desiredFunctionUnresolved.Body = topLevelDeclCopy.Body;
         if(unresolvedProofProgram != null){
             PrintExprAndCreateProcessLemmaSeperateProof(unresolvedProgram, unresolvedProofProgram,desiredFunctionUnresolved, baseLemma,proofModuleName,expressionFinder.availableExpressions[i], i,false,true,false);
         }else{
           PrintExprAndCreateProcessLemma(unresolvedProgram, unresolvedProofProgram,desiredFunctionUnresolved, baseLemma,proofModuleName,expressionFinder.availableExpressions[i], i,false,true,false);
         }
-=======
-      // for (int i = 0; i < 100; i++) {
-        UpdateCombinationResult(i);
-        // foundCorrectExpr |= combinationResults[i] == Result.CorrectProof;
->>>>>>> 495ccc21
       }
       await dafnyVerifier.startProofTasksAccordingToPriority();
       Console.WriteLine("--- END Is At Least As Weak Pass  -- ");
@@ -989,6 +954,7 @@
 
         for (int i = 0; i < expressionFinder.availableExpressions.Count; i++) {
                 UpdateCombinationResultVacAware(i,vacIndex.Contains(i));
+                var t = isDafnyVerifySuccessful(i);
         }
     //   // bool foundCorrectExpr = false;
     //   for (int i = 0; i < expressionFinder.availableExpressions.Count; i++) {
@@ -998,7 +964,6 @@
 
       // Until here, we only check depth 1 of expressions.
       // Now we try to check next depths
-<<<<<<< HEAD
       // int numberOfSingleExpr = expressionFinder.availableExpressions.Count;
       // for (int dd = 2; dd <= depth; dd++) {
 
@@ -1016,22 +981,6 @@
       //     UpdateCombinationResult(i);
       //   }
       // }
-=======
-      int numberOfSingleExpr = expressionFinder.availableExpressions.Count;
-      for (int dd = 2; dd <= depth; dd++) {
-        var prevDepthExprStartIndex = expressionFinder.availableExpressions.Count;
-        expressionFinder.CalcNextDepthAvailableExpressions();
-        for (int i = prevDepthExprStartIndex; i < expressionFinder.availableExpressions.Count; i++) {
-          var expr = expressionFinder.availableExpressions[i];
-          PrintExprAndCreateProcess(program, expr, i);
-          desiredFunction.Body = topLevelDeclCopy.Body;
-        }
-        await dafnyVerifier.startAndWaitUntilAllProcessesFinishAndDumpTheirOutputs();
-        for (int i = prevDepthExprStartIndex; i < expressionFinder.availableExpressions.Count; i++) {
-          UpdateCombinationResult(i);
-        }
-      }
->>>>>>> 495ccc21
       Console.WriteLine($"{dafnyVerifier.sw.ElapsedMilliseconds / 1000}:: finish exploring, try to calculate implies graph");
       int correctProofCount = 0;
       int correctProofByTimeoutCount = 0;
@@ -1041,26 +990,11 @@
       int vacousProofPass = 0;
       int noMatchingTriggerCount = 0;
       for (int i = 0; i < expressionFinder.availableExpressions.Count; i++) {
-<<<<<<< HEAD
         switch (combinationResults[i]) {
           case Result.InvalidExpr: invalidExprCount++; break;
           case Result.FalsePredicate: falsePredicateCount++; break;
           case Result.CorrectProof: correctProofCount++; break;
           case Result.CorrectProofByTimeout: correctProofByTimeoutCount++; break;
-=======
-      // for (int i = 0; i < 100; i++) {
-        switch (combinationResults[i]) {
-          case Result.InvalidExpr: invalidExprCount++; break;
-          case Result.FalsePredicate: falsePredicateCount++; break;
-          case Result.CorrectProof:
-            Console.WriteLine($"correct answer: {i} {Printer.ExprToString(expressionFinder.availableExpressions[i].expr)}");
-            correctProofCount++; 
-            break;
-          case Result.CorrectProofByTimeout: 
-            Console.WriteLine($"correct answer by timeout: {i}");
-            correctProofByTimeoutCount++; 
-            break;
->>>>>>> 495ccc21
           case Result.IncorrectProof: incorrectProofCount++; break;
           case Result.NoMatchingTrigger: noMatchingTriggerCount++; break;
           case Result.vacousProofPass: vacousProofPass++; break;
@@ -1081,7 +1015,7 @@
       for (int i = 0; i < executionTimes.Count; i++) {
         executionTimesSummary += $"{i}, {executionTimes[i].ToString()}\n";
       }
-      await File.WriteAllTextAsync($"{DafnyOptions.O.HoleEvaluatorWorkingDirectory}/executionTimeSummary.txt",
+      await File.WriteAllTextAsync($"{DafnyOptions.O.HoleEvaluatorWorkingDirectory}/executionTimeSummaryEli.txt",
             executionTimesSummary);
 
       string startTimesSummary = "";
@@ -1089,7 +1023,7 @@
       for (int i = 0; i < startTimes.Count; i++) {
         startTimesSummary += $"{i}, {(startTimes[i] - startTimes[0]).ToString()}\n";
       }
-      await File.WriteAllTextAsync($"{DafnyOptions.O.HoleEvaluatorWorkingDirectory}/startTimeSummary.txt",
+      await File.WriteAllTextAsync($"{DafnyOptions.O.HoleEvaluatorWorkingDirectory}/startTimeSummaryEli.txt",
             startTimesSummary);
       // for (int i = 0; i < bitArrayList.Count; i++) {
       //   var ba = bitArrayList[i];
@@ -1184,7 +1118,7 @@
     }
 
 
-        public async Task<bool> Evaluate(Program program, Program unresolvedProgram, string funcName, string baseFuncName, int depth) {
+     public async Task<bool> Evaluate(Program program, Program unresolvedProgram, string funcName, string baseFuncName, int depth) {
       if (DafnyOptions.O.HoleEvaluatorServerIpPortList == null) {
         Console.WriteLine("ip port list is not given. Please specify with /holeEvalServerIpPortList");
         return false;
@@ -1284,7 +1218,7 @@
         }
         expressionFinder.CalcDepthOneAvailableExpresssionsFromFunction(program, desiredFunction);
         desiredFunctionUnresolved = GetFunctionFromUnresolved(unresolvedProgram, funcName);
-        if (DafnyOptions.O.HoleEvaluatorRemoveFileLine != "") {
+        if (DafnyOptions.O.HoleEvaluatorRemoveFileLine != null) {
           var fileLineList = DafnyOptions.O.HoleEvaluatorRemoveFileLine.Split(',');
           foreach (var fileLineString in fileLineList) {
             var fileLineArray = fileLineString.Split(':');
@@ -1315,7 +1249,7 @@
       mergedCode.Add("");
       mergedCode.Add(String.Join('\n', workingFuncCode.Skip(workingFunc.EndToken.line)));
 
-      if (constraintFunc.BodyStartTok.Filename != workingFunc.BodyStartTok.Filename) {
+      if (constraintFunc != null && constraintFunc.BodyStartTok.Filename != workingFunc.BodyStartTok.Filename) {
         constraintFuncCode = File.ReadAllText(constraintFunc.BodyStartTok.Filename);
         constraintFuncLineCount = constraintFuncCode.Count(f => (f == '\n'));
       }
@@ -1391,7 +1325,7 @@
       for (int i = 0; i < executionTimes.Count; i++) {
         executionTimesSummary += $"{i}, {executionTimes[i].ToString()}\n";
       }
-      await File.WriteAllTextAsync($"{DafnyOptions.O.HoleEvaluatorWorkingDirectory}/executionTimeSummary.txt",
+      await File.WriteAllTextAsync($"{DafnyOptions.O.HoleEvaluatorWorkingDirectory}/executionTimeSummaryEli.txt",
             executionTimesSummary);
 
       string startTimesSummary = "";
@@ -1399,7 +1333,7 @@
       for (int i = 0; i < startTimes.Count; i++) {
         startTimesSummary += $"{i}, {(startTimes[i] - startTimes[0]).ToString()}\n";
       }
-      await File.WriteAllTextAsync($"{DafnyOptions.O.HoleEvaluatorWorkingDirectory}/startTimeSummary.txt",
+      await File.WriteAllTextAsync($"{DafnyOptions.O.HoleEvaluatorWorkingDirectory}/startTimeSummaryEli.txt",
             startTimesSummary);
       // for (int i = 0; i < bitArrayList.Count; i++) {
       //   var ba = bitArrayList[i];
@@ -1624,7 +1558,6 @@
       }
     }
 
-<<<<<<< HEAD
     public void PrintExprAndCreateProcessLemma(Program program, Program proofProg,Function func, Lemma lemma,string moduleName,ExpressionFinder.ExpressionDepth expr, int cnt, bool includeProof,bool isWeaker, bool vacTest) {
       bool runOnce = DafnyOptions.O.HoleEvaluatorRunOnce;
       Console.WriteLine("Mutation -> " + $"{cnt}" + ": " + $"{Printer.ExprToString(expr.expr)}");
@@ -1650,26 +1583,6 @@
       int lemmaForExprValidityStartPosition = 0;
       int basePredicatePosition = 0;
       int basePredicateStartPosition = 0;
-=======
-    private Function workingFunc = null;
-    private Function workingConstraintFunc = null;
-    private string[] workingFuncCode;
-    private string constraintFuncCode = "";
-    private int constraintFuncLineCount = 0;
-    private List<string> mergedCode = new List<string>();
-
-    public void PrintExprAndCreateProcess(Program program, ExpressionFinder.ExpressionDepth exprDepth, int cnt) {
-      bool runOnce = DafnyOptions.O.HoleEvaluatorRunOnce;
-      if (cnt % 5000 == 1) {
-        Console.WriteLine($"{dafnyVerifier.sw.ElapsedMilliseconds / 1000}:: {cnt}");
-      }
-      Console.WriteLine($"{cnt} {Printer.ExprToString(exprDepth.expr)}\t\t{exprDepth.depth}");
-      var funcName = workingFunc.Name;
-
-      int lemmaForExprValidityPosition = -1;
-      int lemmaForExprValidityStartPosition = -1;
-
->>>>>>> 495ccc21
       var workingDir = $"{DafnyOptions.O.HoleEvaluatorWorkingDirectory}/{funcName}_{cnt}";
       if (tasksList == null)
       {
@@ -1678,7 +1591,6 @@
         using (var wr = new System.IO.StringWriter()) {
           var pr = new Printer(wr, DafnyOptions.PrintModes.DllEmbed);
           pr.UniqueStringBeforeUnderscore = UnderscoreStr;
-<<<<<<< HEAD
           // if (expr.HasCardinality) {
           //   func.Body = Expression.CreateAnd(expr, func.Body);
           // } else {
@@ -1693,13 +1605,6 @@
       //   Console.WriteLine(wr1.ToString());
       // }
       // Console.WriteLine("--------------");
-=======
-          if (exprDepth.expr.HasCardinality) {
-            workingFunc.Body = Expression.CreateAnd(exprDepth.expr, workingFunc.Body);
-          } else {
-            workingFunc.Body = Expression.CreateAnd(workingFunc.Body, exprDepth.expr);
-          }
->>>>>>> 495ccc21
           pr.PrintProgram(program, true);
           code = $"// #{cnt}\n";
           code += $"// {Printer.ExprToString(expr.expr)}\n" + Printer.ToStringWithoutNewline(wr) + "\n\n";
@@ -1757,7 +1662,6 @@
 ///mutationsFromParams
           }
         }
-<<<<<<< HEAD
          if(isWeaker){
           args.Add("/proc:*isAtLeastAsWeak*");
          }else if(includeProof && moduleName == null){
@@ -1767,9 +1671,9 @@
         foreach (var arg in args) {
           // Console.WriteLine("hereerere "  + arg);
         }
-        var changingFilePath = includeParser.Normalized(func.BodyStartTok.Filename);
-        var constraintFuncChangingFilePath = includeParser.Normalized(func.BodyStartTok.Filename);
-        var remoteFolderPath = dafnyVerifier.DuplicateAllFiles(cnt, changingFilePath);
+        // var changingFilePath = includeParser.Normalized(func.BodyStartTok.Filename);
+        // var constraintFuncChangingFilePath = includeParser.Normalized(func.BodyStartTok.Filename);
+        // var remoteFolderPath = dafnyVerifier.DuplicateAllFiles(cnt, changingFilePath);
 
         args.Add("/compile:0");
         dafnyVerifier.runDafny(code, args,
@@ -2076,29 +1980,6 @@
         }
         var newCode = String.Join('\n', mergedCode);
 
-=======
-        args.Add("/exitAfterFirstError");
-        dafnyVerifier.runDafny(code, args,
-            exprDepth, cnt, lemmaForExprValidityPosition, lemmaForExprValidityStartPosition, "");
-      } else {
-        var changingFilePath = includeParser.Normalized(workingFunc.BodyStartTok.Filename);
-        var constraintFuncChangingFilePath = includeParser.Normalized(workingConstraintFunc.BodyStartTok.Filename);
-        var remoteFolderPath = dafnyVerifier.DuplicateAllFiles(cnt, changingFilePath);
-
-        var clonedWorkingFunc = cloner.CloneFunction(workingFunc);
-        if (exprDepth.expr.HasCardinality) {
-          clonedWorkingFunc.Body = Expression.CreateAnd(clonedWorkingFunc.Body, exprDepth.expr);
-        } else {
-          clonedWorkingFunc.Body = Expression.CreateAnd(exprDepth.expr, clonedWorkingFunc.Body);
-        }
-        using (var wr = new System.IO.StringWriter()) {
-          var pr = new Printer(wr, DafnyOptions.PrintModes.DllEmbed);
-          pr.PrintFunction(clonedWorkingFunc, 0, false);
-          mergedCode[1] = Printer.ToStringWithoutNewline(wr);
-        }
-        var newCode = String.Join('\n', mergedCode);
-
->>>>>>> 495ccc21
         if (constraintFuncCode != "") {
           lemmaForExprValidityStartPosition = constraintFuncLineCount + 2;
           var newBaseCode = constraintFuncCode + "\n" + lemmaForExprValidityString;
