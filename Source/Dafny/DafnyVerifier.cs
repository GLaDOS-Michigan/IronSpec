--- conflicted
+++ resolved
@@ -56,7 +56,7 @@
       Parallel.For(0, serversList.Count,
         index => {
           CreateDir createDir = new CreateDir();
-          createDir.Owner = "arminvak";
+          createDir.Owner = "edgoldwe";
           baseFoldersPath[index] = serversList[index].CreateTmpFolder(createDir);
         }
       );
@@ -94,26 +94,15 @@
           var ipPort = ServerIpPortList[index];
           var ip = ipPort.Split(':')[0];
 
-<<<<<<< HEAD
-        string arguments = $"-az --rsh=\" ssh -o StrictHostKeyChecking=no\" --include '*/' --include '*\\.dfy' --exclude '*' {commonPrefix}/ edgoldwe@{ip}:{baseFoldersPath[i].Path}/";
-        ProcessStartInfo startInfo = new ProcessStartInfo() { FileName = "sudo /usr/bin/rsync", Arguments = arguments, };
+        string arguments = $"-az --rsh=\" ssh -o StrictHostKeyChecking=no\" --include '*/' --include '*\\.dfy' --exclude '*' {commonPrefix}/ edgoldwe@{ip}:{baseFoldersPath[index].Path}/";
+        ProcessStartInfo startInfo = new ProcessStartInfo() { FileName = "/usr/bin/rsync", Arguments = arguments, };
         Process proc = new Process() { StartInfo = startInfo, };
         proc.Start();
         proc.WaitForExit();
         if (proc.ExitCode != 0) {
-          Console.WriteLine($"Unsuccessful rsync for node{i}: Confirm connection between nodes");
+          Console.WriteLine($"Unsuccessful rsync for node{index}: Confirm connection between nodes");
           System.Environment.Exit(-1);
-=======
-          string arguments = $"-az --rsh=\" ssh -o StrictHostKeyChecking=no\" --include '*/' --include '*\\.dfy' --exclude '*' {commonPrefix}/ arminvak@{ip}:{baseFoldersPath[index].Path}/";
-          ProcessStartInfo startInfo = new ProcessStartInfo() { FileName = "/usr/bin/rsync", Arguments = arguments, };
-          Process proc = new Process() { StartInfo = startInfo, };
-          proc.Start();
-          proc.WaitForExit();
-          if (proc.ExitCode != 0) {
-            Console.WriteLine($"Unsuccessful rsync for node{index} with ip:{ip}: Confirm connection between nodes");
-            System.Environment.Exit(-1);
-          }
->>>>>>> 495ccc21
+        }
         }
       );
       // var filesList = new List<string>();
@@ -320,7 +309,7 @@
         requestsList.Add(cnt, new List<IMessage>());
       }
       requestsList[cnt].Add(request);
-      tasksQueuePerDepth[exprDepth.depth].Enqueue(request);
+      tasksQueuePerDepth[0].Enqueue(request);
       // var serverId = cnt % serversList.Count;
       // AsyncUnaryCall<VerificationResponse> task = serversList[serverId].VerifyAsync(request,
       //   deadline: DateTime.UtcNow.AddMinutes(30));
